/*
 * Licensed to the Apache Software Foundation (ASF) under one
 * or more contributor license agreements.  See the NOTICE file
 * distributed with this work for additional information
 * regarding copyright ownership.  The ASF licenses this file
 * to you under the Apache License, Version 2.0 (the
 * "License"); you may not use this file except in compliance
 * with the License.  You may obtain a copy of the License at
 *
 *     http://www.apache.org/licenses/LICENSE-2.0
 *
 * Unless required by applicable law or agreed to in writing, software
 * distributed under the License is distributed on an "AS IS" BASIS,
 * WITHOUT WARRANTIES OR CONDITIONS OF ANY KIND, either express or implied.
 * See the License for the specific language governing permissions and
 * limitations under the License.
 */

package org.apache.hadoop.io.compress.lz4;

import java.io.IOException;
import java.nio.Buffer;
import java.nio.ByteBuffer;

import org.apache.commons.logging.Log;
import org.apache.commons.logging.LogFactory;
import org.apache.hadoop.conf.Configuration;
import org.apache.hadoop.io.compress.Compressor;
import org.apache.hadoop.util.NativeCodeLoader;

/**
 * A {@link Compressor} based on the lz4 compression algorithm.
 * http://code.google.com/p/lz4/
 */
public class Lz4Compressor implements Compressor {
  private static final Log LOG =
      LogFactory.getLog(Lz4Compressor.class.getName());
  private static final int DEFAULT_DIRECT_BUFFER_SIZE = 64 * 1024;

  // HACK - Use this as a global lock in the JNI layer
  @SuppressWarnings({"unchecked", "unused"})
  private static Class clazz = Lz4Compressor.class;

  private int directBufferSize;
  private Buffer compressedDirectBuf = null;
  private int uncompressedDirectBufLen;
  private Buffer uncompressedDirectBuf = null;
  private byte[] userBuf = null;
  private int userBufOff = 0, userBufLen = 0;
  private boolean finish, finished;

  private long bytesRead = 0L;
  private long bytesWritten = 0L;

  private final boolean useLz4HC;

  static {
    if (NativeCodeLoader.isNativeCodeLoaded()) {
      // Initialize the native library
      try {
        initIDs();
      } catch (Throwable t) {
        // Ignore failure to load/initialize lz4
        LOG.warn(t.toString());
      }
    } else {
      LOG.error("Cannot load " + Lz4Compressor.class.getName() +
          " without native hadoop library!");
    }
  }

  /**
   * Creates a new compressor.
   *
   * @param directBufferSize size of the direct buffer to be used.
   * @param useLz4HC use high compression ratio version of lz4, 
   *                 which trades CPU for compression ratio.
   */
  public Lz4Compressor(int directBufferSize, boolean useLz4HC) {
    this.useLz4HC = useLz4HC;
    this.directBufferSize = directBufferSize;

    uncompressedDirectBuf = ByteBuffer.allocateDirect(directBufferSize);
    compressedDirectBuf = ByteBuffer.allocateDirect(directBufferSize);
    compressedDirectBuf.position(directBufferSize);
  }

  /**
   * Creates a new compressor.
   *
   * @param directBufferSize size of the direct buffer to be used.
   */
  public Lz4Compressor(int directBufferSize) {
    this(directBufferSize, false);
  }

  /**
   * Creates a new compressor with the default buffer size.
   */
  public Lz4Compressor() {
    this(DEFAULT_DIRECT_BUFFER_SIZE);
  }

  /**
   * Sets input data for compression.
   * This should be called whenever #needsInput() returns
   * <code>true</code> indicating that more input data is required.
   *
   * @param b   Input data
   * @param off Start offset
   * @param len Length
   */
  @Override
  public synchronized void setInput(byte[] b, int off, int len) {
    if (b == null) {
      throw new NullPointerException();
    }
    if (off < 0 || len < 0 || off > b.length - len) {
      throw new ArrayIndexOutOfBoundsException();
    }
    finished = false;

    if (len > uncompressedDirectBuf.remaining()) {
      // save data; now !needsInput
      this.userBuf = b;
      this.userBufOff = off;
      this.userBufLen = len;
    } else {
      ((ByteBuffer) uncompressedDirectBuf).put(b, off, len);
      uncompressedDirectBufLen = uncompressedDirectBuf.position();
    }

    bytesRead += len;
  }

  /**
   * If a write would exceed the capacity of the direct buffers, it is set
   * aside to be loaded by this function while the compressed data are
   * consumed.
   */
  synchronized void setInputFromSavedData() {
    if (0 >= userBufLen) {
      return;
    }
    finished = false;

    uncompressedDirectBufLen = Math.min(userBufLen, directBufferSize);
    ((ByteBuffer) uncompressedDirectBuf).put(userBuf, userBufOff,
        uncompressedDirectBufLen);

    // Note how much data is being fed to lz4
    userBufOff += uncompressedDirectBufLen;
    userBufLen -= uncompressedDirectBufLen;
  }

  /**
   * Does nothing.
   */
  @Override
  public synchronized void setDictionary(byte[] b, int off, int len) {
    // do nothing
  }

  /**
   * Returns true if the input data buffer is empty and
   * #setInput() should be called to provide more input.
   *
   * @return <code>true</code> if the input data buffer is empty and
   *         #setInput() should be called in order to provide more input.
   */
  @Override
  public synchronized boolean needsInput() {
    return !(compressedDirectBuf.remaining() > 0
        || uncompressedDirectBuf.remaining() == 0 || userBufLen > 0);
  }

  /**
   * When called, indicates that compression should end
   * with the current contents of the input buffer.
   */
  @Override
  public synchronized void finish() {
    finish = true;
  }

  /**
   * Returns true if the end of the compressed
   * data output stream has been reached.
   *
   * @return <code>true</code> if the end of the compressed
   *         data output stream has been reached.
   */
  @Override
  public synchronized boolean finished() {
    // Check if all uncompressed data has been consumed
    return (finish && finished && compressedDirectBuf.remaining() == 0);
  }

  /**
   * Fills specified buffer with compressed data. Returns actual number
   * of bytes of compressed data. A return value of 0 indicates that
   * needsInput() should be called in order to determine if more input
   * data is required.
   *
   * @param b   Buffer for the compressed data
   * @param off Start offset of the data
   * @param len Size of the buffer
   * @return The actual number of bytes of compressed data.
   */
  @Override
  public synchronized int compress(byte[] b, int off, int len)
      throws IOException {
    if (b == null) {
      throw new NullPointerException();
    }
    if (off < 0 || len < 0 || off > b.length - len) {
      throw new ArrayIndexOutOfBoundsException();
    }

    // Check if there is compressed data
    int n = compressedDirectBuf.remaining();
    if (n > 0) {
      n = Math.min(n, len);
      ((ByteBuffer) compressedDirectBuf).get(b, off, n);
      bytesWritten += n;
      return n;
    }

    // Re-initialize the lz4's output direct-buffer
    compressedDirectBuf.clear();
    compressedDirectBuf.limit(0);
    if (0 == uncompressedDirectBuf.position()) {
      // No compressed data, so we should have !needsInput or !finished
      setInputFromSavedData();
      if (0 == uncompressedDirectBuf.position()) {
        // Called without data; write nothing
        finished = true;
        return 0;
      }
    }

    // Compress data
    n = useLz4HC ? compressBytesDirectHC() : compressBytesDirect();
    compressedDirectBuf.limit(n);
    uncompressedDirectBuf.clear(); // lz4 consumes all buffer input

    // Set 'finished' if snapy has consumed all user-data
    if (0 == userBufLen) {
      finished = true;
    }

    // Get atmost 'len' bytes
    n = Math.min(n, len);
    bytesWritten += n;
    ((ByteBuffer) compressedDirectBuf).get(b, off, n);

    return n;
  }

  /**
   * Resets compressor so that a new set of input data can be processed.
   */
  @Override
  public synchronized void reset() {
    finish = false;
    finished = false;
    uncompressedDirectBuf.clear();
    uncompressedDirectBufLen = 0;
    compressedDirectBuf.clear();
    compressedDirectBuf.limit(0);
    userBufOff = userBufLen = 0;
    bytesRead = bytesWritten = 0L;
  }

  /**
   * Prepare the compressor to be used in a new stream with settings defined in
   * the given Configuration
   *
   * @param conf Configuration from which new setting are fetched
   */
  @Override
  public synchronized void reinit(Configuration conf) {
    reset();
  }

  /**
   * Return number of bytes given to this compressor since last reset.
   */
  @Override
  public synchronized long getBytesRead() {
    return bytesRead;
  }

  /**
   * Return number of bytes consumed by callers of compress since last reset.
   */
  @Override
  public synchronized long getBytesWritten() {
    return bytesWritten;
  }

  /**
   * Closes the compressor and discards any unprocessed input.
   */
  @Override
  public synchronized void end() {
  }

  private native static void initIDs();

  private native int compressBytesDirect();

<<<<<<< HEAD
=======
  private native int compressBytesDirectHC();

>>>>>>> fedc8a80
  public native static String getLibraryName();
}<|MERGE_RESOLUTION|>--- conflicted
+++ resolved
@@ -310,10 +310,7 @@
 
   private native int compressBytesDirect();
 
-<<<<<<< HEAD
-=======
   private native int compressBytesDirectHC();
 
->>>>>>> fedc8a80
   public native static String getLibraryName();
 }