/**
* Licensed to the Apache Software Foundation (ASF) under one
* or more contributor license agreements.  See the NOTICE file
* distributed with this work for additional information
* regarding copyright ownership.  The ASF licenses this file
* to you under the Apache License, Version 2.0 (the
* "License"); you may not use this file except in compliance
* with the License.  You may obtain a copy of the License at
*
*     http://www.apache.org/licenses/LICENSE-2.0
*
* Unless required by applicable law or agreed to in writing, software
* distributed under the License is distributed on an "AS IS" BASIS,
* WITHOUT WARRANTIES OR CONDITIONS OF ANY KIND, either express or implied.
* See the License for the specific language governing permissions and
* limitations under the License.
*/

package org.apache.hadoop.mapreduce.v2.hs;

import java.io.IOException;
import java.net.InetSocketAddress;
import java.security.AccessControlException;
import java.security.PrivilegedExceptionAction;
import java.util.Arrays;
import java.util.Collection;
import java.util.EnumSet;

import org.apache.commons.logging.Log;
import org.apache.commons.logging.LogFactory;
import org.apache.hadoop.classification.InterfaceAudience.Private;
import org.apache.hadoop.conf.Configuration;
import org.apache.hadoop.fs.CommonConfigurationKeysPublic;
import org.apache.hadoop.io.Text;
import org.apache.hadoop.ipc.Server;
import org.apache.hadoop.mapreduce.JobACL;
import org.apache.hadoop.mapreduce.TypeConverter;
import org.apache.hadoop.mapreduce.v2.api.HSClientProtocol;
import org.apache.hadoop.mapreduce.v2.api.MRClientProtocol;
import org.apache.hadoop.mapreduce.v2.api.MRDelegationTokenIdentifier;
import org.apache.hadoop.mapreduce.v2.api.protocolrecords.CancelDelegationTokenRequest;
import org.apache.hadoop.mapreduce.v2.api.protocolrecords.CancelDelegationTokenResponse;
import org.apache.hadoop.mapreduce.v2.api.protocolrecords.FailTaskAttemptRequest;
import org.apache.hadoop.mapreduce.v2.api.protocolrecords.FailTaskAttemptResponse;
import org.apache.hadoop.mapreduce.v2.api.protocolrecords.GetCountersRequest;
import org.apache.hadoop.mapreduce.v2.api.protocolrecords.GetCountersResponse;
import org.apache.hadoop.mapreduce.v2.api.protocolrecords.GetDelegationTokenRequest;
import org.apache.hadoop.mapreduce.v2.api.protocolrecords.GetDelegationTokenResponse;
import org.apache.hadoop.mapreduce.v2.api.protocolrecords.GetDiagnosticsRequest;
import org.apache.hadoop.mapreduce.v2.api.protocolrecords.GetDiagnosticsResponse;
import org.apache.hadoop.mapreduce.v2.api.protocolrecords.GetJobReportRequest;
import org.apache.hadoop.mapreduce.v2.api.protocolrecords.GetJobReportResponse;
import org.apache.hadoop.mapreduce.v2.api.protocolrecords.GetTaskAttemptCompletionEventsRequest;
import org.apache.hadoop.mapreduce.v2.api.protocolrecords.GetTaskAttemptCompletionEventsResponse;
import org.apache.hadoop.mapreduce.v2.api.protocolrecords.GetTaskAttemptReportRequest;
import org.apache.hadoop.mapreduce.v2.api.protocolrecords.GetTaskAttemptReportResponse;
import org.apache.hadoop.mapreduce.v2.api.protocolrecords.GetTaskReportRequest;
import org.apache.hadoop.mapreduce.v2.api.protocolrecords.GetTaskReportResponse;
import org.apache.hadoop.mapreduce.v2.api.protocolrecords.GetTaskReportsRequest;
import org.apache.hadoop.mapreduce.v2.api.protocolrecords.GetTaskReportsResponse;
import org.apache.hadoop.mapreduce.v2.api.protocolrecords.KillJobRequest;
import org.apache.hadoop.mapreduce.v2.api.protocolrecords.KillJobResponse;
import org.apache.hadoop.mapreduce.v2.api.protocolrecords.KillTaskAttemptRequest;
import org.apache.hadoop.mapreduce.v2.api.protocolrecords.KillTaskAttemptResponse;
import org.apache.hadoop.mapreduce.v2.api.protocolrecords.KillTaskRequest;
import org.apache.hadoop.mapreduce.v2.api.protocolrecords.KillTaskResponse;
import org.apache.hadoop.mapreduce.v2.api.protocolrecords.RenewDelegationTokenRequest;
import org.apache.hadoop.mapreduce.v2.api.protocolrecords.RenewDelegationTokenResponse;
import org.apache.hadoop.mapreduce.v2.api.records.JobId;
import org.apache.hadoop.mapreduce.v2.api.records.TaskAttemptId;
import org.apache.hadoop.mapreduce.v2.api.records.TaskId;
import org.apache.hadoop.mapreduce.v2.api.records.TaskType;
import org.apache.hadoop.mapreduce.v2.app.job.Job;
import org.apache.hadoop.mapreduce.v2.app.job.Task;
import org.apache.hadoop.mapreduce.v2.app.security.authorize.ClientHSPolicyProvider;
import org.apache.hadoop.mapreduce.v2.hs.webapp.HsWebApp;
import org.apache.hadoop.mapreduce.v2.jobhistory.JHAdminConfig;
import org.apache.hadoop.mapreduce.v2.util.MRWebAppUtil;
import org.apache.hadoop.net.NetUtils;
import org.apache.hadoop.security.UserGroupInformation;
import org.apache.hadoop.security.UserGroupInformation.AuthenticationMethod;
import org.apache.hadoop.security.token.Token;
import org.apache.hadoop.service.AbstractService;
import org.apache.hadoop.yarn.factories.RecordFactory;
import org.apache.hadoop.yarn.factory.providers.RecordFactoryProvider;
import org.apache.hadoop.yarn.ipc.YarnRPC;
import org.apache.hadoop.yarn.util.Records;
import org.apache.hadoop.yarn.webapp.WebApp;
import org.apache.hadoop.yarn.webapp.WebApps;

import com.google.common.annotations.VisibleForTesting;

/**
 * This module is responsible for talking to the
 * JobClient (user facing).
 *
 */
public class HistoryClientService extends AbstractService {

  private static final Log LOG = LogFactory.getLog(HistoryClientService.class);

  private HSClientProtocol protocolHandler;
  private Server server;
  private WebApp webApp;
  private InetSocketAddress bindAddress;
  private HistoryContext history;
  private JHSDelegationTokenSecretManager jhsDTSecretManager;
  
  public HistoryClientService(HistoryContext history,
      JHSDelegationTokenSecretManager jhsDTSecretManager) {
    super("HistoryClientService");
    this.history = history;
    this.protocolHandler = new HSClientProtocolHandler();
    this.jhsDTSecretManager = jhsDTSecretManager;
  }

  protected void serviceStart() throws Exception {
    Configuration conf = getConfig();
    YarnRPC rpc = YarnRPC.create(conf);
    initializeWebApp(conf);
    InetSocketAddress address = conf.getSocketAddr(
        JHAdminConfig.MR_HISTORY_ADDRESS,
        JHAdminConfig.DEFAULT_MR_HISTORY_ADDRESS,
        JHAdminConfig.DEFAULT_MR_HISTORY_PORT);

    server =
        rpc.getServer(HSClientProtocol.class, protocolHandler, address,
            conf, jhsDTSecretManager,
            conf.getInt(JHAdminConfig.MR_HISTORY_CLIENT_THREAD_COUNT,
                JHAdminConfig.DEFAULT_MR_HISTORY_CLIENT_THREAD_COUNT));

    // Enable service authorization?
    if (conf.getBoolean(
        CommonConfigurationKeysPublic.HADOOP_SECURITY_AUTHORIZATION,
        false)) {
      server.refreshServiceAcl(conf, new ClientHSPolicyProvider());
    }
    
    server.start();
    this.bindAddress = conf.updateConnectAddr(JHAdminConfig.MR_HISTORY_ADDRESS,
                                              server.getListenerAddress());
    LOG.info("Instantiated MRClientService at " + this.bindAddress);

    super.serviceStart();
  }

<<<<<<< HEAD
  private void initializeWebApp(Configuration conf) {
=======
  @VisibleForTesting
  protected void initializeWebApp(Configuration conf) {
>>>>>>> 7e98013d
    webApp = new HsWebApp(history);
    InetSocketAddress bindAddress = MRWebAppUtil.getJHSWebBindAddress(conf);
    // NOTE: there should be a .at(InetSocketAddress)
    WebApps
        .$for("jobhistory", HistoryClientService.class, this, "ws")
        .with(conf)
        .withHttpSpnegoKeytabKey(
            JHAdminConfig.MR_WEBAPP_SPNEGO_KEYTAB_FILE_KEY)
        .withHttpSpnegoPrincipalKey(
            JHAdminConfig.MR_WEBAPP_SPNEGO_USER_NAME_KEY)
        .at(NetUtils.getHostPortString(bindAddress)).start(webApp);
    
    MRWebAppUtil.setJHSWebappURLWithoutScheme(conf,
        NetUtils.getHostPortString(webApp.getListenerAddress()));
  }

  @Override
  protected void serviceStop() throws Exception {
    if (server != null) {
      server.stop();
    }
    if (webApp != null) {
      webApp.stop();
    }
    super.serviceStop();
  }

  @Private
  public MRClientProtocol getClientHandler() {
    return this.protocolHandler;
  }

  @Private
  public InetSocketAddress getBindAddress() {
    return this.bindAddress;
  }

  private class HSClientProtocolHandler implements HSClientProtocol {

    private RecordFactory recordFactory = RecordFactoryProvider.getRecordFactory(null);

    public InetSocketAddress getConnectAddress() {
      return getBindAddress();
    }
    
    private Job verifyAndGetJob(final JobId jobID) throws IOException {
      UserGroupInformation loginUgi = null;
      Job job = null;
      try {
        loginUgi = UserGroupInformation.getLoginUser();
        job = loginUgi.doAs(new PrivilegedExceptionAction<Job>() {

          @Override
          public Job run() throws Exception {
            Job job = history.getJob(jobID);
            return job;
          }
        });
      } catch (InterruptedException e) {
        throw new IOException(e);
      }
      if (job != null) {
        JobACL operation = JobACL.VIEW_JOB;
        checkAccess(job, operation);
      }
      return job;
    }

    @Override
    public GetCountersResponse getCounters(GetCountersRequest request)
        throws IOException {
      JobId jobId = request.getJobId();
      Job job = verifyAndGetJob(jobId);
      GetCountersResponse response = recordFactory.newRecordInstance(GetCountersResponse.class);
      response.setCounters(TypeConverter.toYarn(job.getAllCounters()));
      return response;
    }

    @Override
    public GetJobReportResponse getJobReport(GetJobReportRequest request)
        throws IOException {
      JobId jobId = request.getJobId();
      Job job = verifyAndGetJob(jobId);
      GetJobReportResponse response = recordFactory.newRecordInstance(GetJobReportResponse.class);
      if (job != null) {
        response.setJobReport(job.getReport());
      }
      else {
        response.setJobReport(null);
      }
      return response;
    }

    @Override
    public GetTaskAttemptReportResponse getTaskAttemptReport(
        GetTaskAttemptReportRequest request) throws IOException {
      TaskAttemptId taskAttemptId = request.getTaskAttemptId();
      Job job = verifyAndGetJob(taskAttemptId.getTaskId().getJobId());
      GetTaskAttemptReportResponse response = recordFactory.newRecordInstance(GetTaskAttemptReportResponse.class);
      response.setTaskAttemptReport(job.getTask(taskAttemptId.getTaskId()).getAttempt(taskAttemptId).getReport());
      return response;
    }

    @Override
    public GetTaskReportResponse getTaskReport(GetTaskReportRequest request)
        throws IOException {
      TaskId taskId = request.getTaskId();
      Job job = verifyAndGetJob(taskId.getJobId());
      GetTaskReportResponse response = recordFactory.newRecordInstance(GetTaskReportResponse.class);
      response.setTaskReport(job.getTask(taskId).getReport());
      return response;
    }

    @Override
    public GetTaskAttemptCompletionEventsResponse
        getTaskAttemptCompletionEvents(
            GetTaskAttemptCompletionEventsRequest request) throws IOException {
      JobId jobId = request.getJobId();
      int fromEventId = request.getFromEventId();
      int maxEvents = request.getMaxEvents();

      Job job = verifyAndGetJob(jobId);
      GetTaskAttemptCompletionEventsResponse response = recordFactory.newRecordInstance(GetTaskAttemptCompletionEventsResponse.class);
      response.addAllCompletionEvents(Arrays.asList(job.getTaskAttemptCompletionEvents(fromEventId, maxEvents)));
      return response;
    }

    @Override
    public KillJobResponse killJob(KillJobRequest request) throws IOException {
      throw new IOException("Invalid operation on completed job");
    }

    @Override
    public KillTaskResponse killTask(KillTaskRequest request)
        throws IOException {
      throw new IOException("Invalid operation on completed job");
    }

    @Override
    public KillTaskAttemptResponse killTaskAttempt(
        KillTaskAttemptRequest request) throws IOException {
      throw new IOException("Invalid operation on completed job");
    }

    @Override
    public GetDiagnosticsResponse getDiagnostics(GetDiagnosticsRequest request)
        throws IOException {
      TaskAttemptId taskAttemptId = request.getTaskAttemptId();

      Job job = verifyAndGetJob(taskAttemptId.getTaskId().getJobId());

      GetDiagnosticsResponse response = recordFactory.newRecordInstance(GetDiagnosticsResponse.class);
      response.addAllDiagnostics(job.getTask(taskAttemptId.getTaskId()).getAttempt(taskAttemptId).getDiagnostics());
      return response;
    }

    @Override
    public FailTaskAttemptResponse failTaskAttempt(
        FailTaskAttemptRequest request) throws IOException {
      throw new IOException("Invalid operation on completed job");
    }

    @Override
    public GetTaskReportsResponse getTaskReports(GetTaskReportsRequest request)
        throws IOException {
      JobId jobId = request.getJobId();
      TaskType taskType = request.getTaskType();

      GetTaskReportsResponse response = recordFactory.newRecordInstance(GetTaskReportsResponse.class);
      Job job = verifyAndGetJob(jobId);
      Collection<Task> tasks = job.getTasks(taskType).values();
      for (Task task : tasks) {
        response.addTaskReport(task.getReport());
      }
      return response;
    }
    
    @Override
    public GetDelegationTokenResponse getDelegationToken(
        GetDelegationTokenRequest request) throws IOException {

      UserGroupInformation ugi = UserGroupInformation.getCurrentUser();

      // Verify that the connection is kerberos authenticated
        if (!isAllowedDelegationTokenOp()) {
          throw new IOException(
              "Delegation Token can be issued only with kerberos authentication");
        }

      GetDelegationTokenResponse response = recordFactory.newRecordInstance(
          GetDelegationTokenResponse.class);

      String user = ugi.getUserName();
      Text owner = new Text(user);
      Text realUser = null;
      if (ugi.getRealUser() != null) {
        realUser = new Text(ugi.getRealUser().getUserName());
      }
      MRDelegationTokenIdentifier tokenIdentifier =
          new MRDelegationTokenIdentifier(owner, new Text(
            request.getRenewer()), realUser);
      Token<MRDelegationTokenIdentifier> realJHSToken =
          new Token<MRDelegationTokenIdentifier>(tokenIdentifier,
              jhsDTSecretManager);
      org.apache.hadoop.yarn.api.records.Token mrDToken =
          org.apache.hadoop.yarn.api.records.Token.newInstance(
            realJHSToken.getIdentifier(), realJHSToken.getKind().toString(),
            realJHSToken.getPassword(), realJHSToken.getService().toString());
      response.setDelegationToken(mrDToken);
      return response;
    }

    @Override
    public RenewDelegationTokenResponse renewDelegationToken(
        RenewDelegationTokenRequest request) throws IOException {
        if (!isAllowedDelegationTokenOp()) {
          throw new IOException(
              "Delegation Token can be renewed only with kerberos authentication");
        }

        org.apache.hadoop.yarn.api.records.Token protoToken = request.getDelegationToken();
        Token<MRDelegationTokenIdentifier> token =
            new Token<MRDelegationTokenIdentifier>(
                protoToken.getIdentifier().array(), protoToken.getPassword()
                    .array(), new Text(protoToken.getKind()), new Text(
                    protoToken.getService()));

        String user = UserGroupInformation.getCurrentUser().getShortUserName();
        long nextExpTime = jhsDTSecretManager.renewToken(token, user);
        RenewDelegationTokenResponse renewResponse = Records
            .newRecord(RenewDelegationTokenResponse.class);
        renewResponse.setNextExpirationTime(nextExpTime);
        return renewResponse;
    }

    @Override
    public CancelDelegationTokenResponse cancelDelegationToken(
        CancelDelegationTokenRequest request) throws IOException {
        if (!isAllowedDelegationTokenOp()) {
          throw new IOException(
              "Delegation Token can be cancelled only with kerberos authentication");
        }

        org.apache.hadoop.yarn.api.records.Token protoToken = request.getDelegationToken();
        Token<MRDelegationTokenIdentifier> token =
            new Token<MRDelegationTokenIdentifier>(
                protoToken.getIdentifier().array(), protoToken.getPassword()
                    .array(), new Text(protoToken.getKind()), new Text(
                    protoToken.getService()));

        String user = UserGroupInformation.getCurrentUser().getShortUserName();
        jhsDTSecretManager.cancelToken(token, user);
        return Records.newRecord(CancelDelegationTokenResponse.class);
    }

    private void checkAccess(Job job, JobACL jobOperation)
        throws IOException {

      UserGroupInformation callerUGI;
      callerUGI = UserGroupInformation.getCurrentUser();

      if (!job.checkAccess(callerUGI, jobOperation)) {
        throw new IOException(new AccessControlException("User "
            + callerUGI.getShortUserName() + " cannot perform operation "
            + jobOperation.name() + " on " + job.getID()));
      }
    }

    private boolean isAllowedDelegationTokenOp() throws IOException {
      if (UserGroupInformation.isSecurityEnabled()) {
        return EnumSet.of(AuthenticationMethod.KERBEROS,
                          AuthenticationMethod.KERBEROS_SSL,
                          AuthenticationMethod.CERTIFICATE)
            .contains(UserGroupInformation.getCurrentUser()
                    .getRealAuthenticationMethod());
      } else {
        return true;
      }
    }

  }
}<|MERGE_RESOLUTION|>--- conflicted
+++ resolved
@@ -144,12 +144,8 @@
     super.serviceStart();
   }
 
-<<<<<<< HEAD
-  private void initializeWebApp(Configuration conf) {
-=======
   @VisibleForTesting
   protected void initializeWebApp(Configuration conf) {
->>>>>>> 7e98013d
     webApp = new HsWebApp(history);
     InetSocketAddress bindAddress = MRWebAppUtil.getJHSWebBindAddress(conf);
     // NOTE: there should be a .at(InetSocketAddress)
