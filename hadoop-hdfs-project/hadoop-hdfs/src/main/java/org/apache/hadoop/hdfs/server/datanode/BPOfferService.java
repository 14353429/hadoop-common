/**
 * Licensed to the Apache Software Foundation (ASF) under one
 * or more contributor license agreements.  See the NOTICE file
 * distributed with this work for additional information
 * regarding copyright ownership.  The ASF licenses this file
 * to you under the Apache License, Version 2.0 (the
 * "License"); you may not use this file except in compliance
 * with the License.  You may obtain a copy of the License at
 *
 *     http://www.apache.org/licenses/LICENSE-2.0
 *
 * Unless required by applicable law or agreed to in writing, software
 * distributed under the License is distributed on an "AS IS" BASIS,
 * WITHOUT WARRANTIES OR CONDITIONS OF ANY KIND, either express or implied.
 * See the License for the specific language governing permissions and
 * limitations under the License.
 */
package org.apache.hadoop.hdfs.server.datanode;

import java.io.IOException;
import java.net.InetSocketAddress;
import java.util.ArrayList;
import java.util.List;
import java.util.Set;
import java.util.concurrent.CopyOnWriteArrayList;

import org.apache.commons.logging.Log;
import org.apache.hadoop.classification.InterfaceAudience;
import org.apache.hadoop.hdfs.protocol.Block;
import org.apache.hadoop.hdfs.protocol.DatanodeInfo;
import org.apache.hadoop.hdfs.protocol.ExtendedBlock;
import org.apache.hadoop.hdfs.protocol.HdfsConstants;
import org.apache.hadoop.hdfs.protocol.LocatedBlock;
import org.apache.hadoop.hdfs.protocol.UnregisteredNodeException;
import org.apache.hadoop.hdfs.protocolPB.DatanodeProtocolClientSideTranslatorPB;
import org.apache.hadoop.hdfs.server.common.IncorrectVersionException;
import org.apache.hadoop.hdfs.server.common.Storage;
import org.apache.hadoop.hdfs.server.namenode.FSNamesystem;
import org.apache.hadoop.hdfs.server.protocol.BalancerBandwidthCommand;
import org.apache.hadoop.hdfs.server.protocol.BlockCommand;
import org.apache.hadoop.hdfs.server.protocol.BlockRecoveryCommand;
import org.apache.hadoop.hdfs.server.protocol.DatanodeCommand;
import org.apache.hadoop.hdfs.server.protocol.DatanodeProtocol;
import org.apache.hadoop.hdfs.server.protocol.DatanodeRegistration;
<<<<<<< HEAD
=======
import org.apache.hadoop.hdfs.server.protocol.DatanodeStorage;
import org.apache.hadoop.hdfs.server.protocol.DisallowedDatanodeException;
>>>>>>> 22f2881c
import org.apache.hadoop.hdfs.server.protocol.FinalizeCommand;
import org.apache.hadoop.hdfs.server.protocol.KeyUpdateCommand;
import org.apache.hadoop.hdfs.server.protocol.NNHAStatusHeartbeat;
import org.apache.hadoop.hdfs.server.protocol.NamespaceInfo;
import org.apache.hadoop.hdfs.server.protocol.ReceivedDeletedBlockInfo;
<<<<<<< HEAD
import org.apache.hadoop.hdfs.server.protocol.ReceivedDeletedBlockInfo.BlockStatus;
import org.apache.hadoop.hdfs.server.protocol.UpgradeCommand;
=======
import org.apache.hadoop.hdfs.server.protocol.StorageBlockReport;
import org.apache.hadoop.hdfs.server.protocol.StorageReceivedDeletedBlocks;
import org.apache.hadoop.hdfs.server.protocol.StorageReport;
import org.apache.hadoop.hdfs.server.protocol.UpgradeCommand;
import org.apache.hadoop.io.IOUtils;
import org.apache.hadoop.ipc.RemoteException;
import org.apache.hadoop.util.StringUtils;
>>>>>>> 22f2881c

import com.google.common.annotations.VisibleForTesting;
import com.google.common.base.Joiner;
import com.google.common.base.Preconditions;
import com.google.common.collect.Lists;
import com.google.common.collect.Sets;

/**
 * One instance per block-pool/namespace on the DN, which handles the
 * heartbeats to the active and standby NNs for that namespace.
 * This class manages an instance of {@link BPServiceActor} for each NN,
 * and delegates calls to both NNs. 
 * It also maintains the state about which of the NNs is considered active.
 */
@InterfaceAudience.Private
class BPOfferService {
  static final Log LOG = DataNode.LOG;
  
  /**
   * Information about the namespace that this service
   * is registering with. This is assigned after
   * the first phase of the handshake.
   */
  NamespaceInfo bpNSInfo;

  /**
   * The registration information for this block pool.
   * This is assigned after the second phase of the
   * handshake.
   */
  DatanodeRegistration bpRegistration;
  
  UpgradeManagerDatanode upgradeManager = null;
  private final DataNode dn;

  /**
   * A reference to the BPServiceActor associated with the currently
   * ACTIVE NN. In the case that all NameNodes are in STANDBY mode,
   * this can be null. If non-null, this must always refer to a member
   * of the {@link #bpServices} list.
   */
  private BPServiceActor bpServiceToActive = null;
  
  /**
   * The list of all actors for namenodes in this nameservice, regardless
   * of their active or standby states.
   */
  private List<BPServiceActor> bpServices =
    new CopyOnWriteArrayList<BPServiceActor>();

  /**
   * Each time we receive a heartbeat from a NN claiming to be ACTIVE,
   * we record that NN's most recent transaction ID here, so long as it
   * is more recent than the previous value. This allows us to detect
   * split-brain scenarios in which a prior NN is still asserting its
   * ACTIVE state but with a too-low transaction ID. See HDFS-2627
   * for details. 
   */
  private long lastActiveClaimTxId = -1;

  BPOfferService(List<InetSocketAddress> nnAddrs, DataNode dn) {
    Preconditions.checkArgument(!nnAddrs.isEmpty(),
        "Must pass at least one NN.");
    this.dn = dn;

    for (InetSocketAddress addr : nnAddrs) {
      this.bpServices.add(new BPServiceActor(addr, this));
    }
  }

  void refreshNNList(ArrayList<InetSocketAddress> addrs) throws IOException {
    Set<InetSocketAddress> oldAddrs = Sets.newHashSet();
    for (BPServiceActor actor : bpServices) {
      oldAddrs.add(actor.getNNSocketAddress());
    }
    Set<InetSocketAddress> newAddrs = Sets.newHashSet(addrs);
    
    if (!Sets.symmetricDifference(oldAddrs, newAddrs).isEmpty()) {
      // Keep things simple for now -- we can implement this at a later date.
      throw new IOException(
          "HA does not currently support adding a new standby to a running DN. " +
          "Please do a rolling restart of DNs to reconfigure the list of NNs.");
    }
  }

  /**
   * @return true if the service has registered with at least one NameNode.
   */
  boolean isInitialized() {
    return bpRegistration != null;
  }
  
  /**
   * @return true if there is at least one actor thread running which is
   * talking to a NameNode.
   */
  boolean isAlive() {
    for (BPServiceActor actor : bpServices) {
      if (actor.isAlive()) {
        return true;
      }
    }
    return false;
  }
  
  String getBlockPoolId() {
    if (bpNSInfo != null) {
      return bpNSInfo.getBlockPoolID();
    } else {
      LOG.warn("Block pool ID needed, but service not yet registered with NN",
          new Exception("trace"));
      return null;
    }
  }
  
  NamespaceInfo getNamespaceInfo() {
    return bpNSInfo;
  }
  
  @Override
  public String toString() {
    if (bpNSInfo == null) {
      // If we haven't yet connected to our NN, we don't yet know our
      // own block pool ID.
      // If _none_ of the block pools have connected yet, we don't even
      // know the storage ID of this DN.
      String storageId = dn.getStorageId();
      if (storageId == null || "".equals(storageId)) {
        storageId = "unknown";
      }
      return "Block pool <registering> (storage id " + storageId +
        ")";
    } else {
      return "Block pool " + getBlockPoolId() +
        " (storage id " + dn.getStorageId() +
        ")";
    }
  }
  
  void reportBadBlocks(ExtendedBlock block) {
    checkBlock(block);
    for (BPServiceActor actor : bpServices) {
      actor.reportBadBlocks(block);
    }
  }
  
  /*
   * Informing the name node could take a long long time! Should we wait
   * till namenode is informed before responding with success to the
   * client? For now we don't.
   */
  void notifyNamenodeReceivedBlock(ExtendedBlock block, String delHint) {
    checkBlock(block);
    checkDelHint(delHint);
    ReceivedDeletedBlockInfo bInfo = new ReceivedDeletedBlockInfo(
        block.getLocalBlock(),
        ReceivedDeletedBlockInfo.BlockStatus.RECEIVED_BLOCK,
        delHint);

    for (BPServiceActor actor : bpServices) {
      actor.notifyNamenodeBlockImmediately(bInfo);
    }
  }

  private void checkBlock(ExtendedBlock block) {
    Preconditions.checkArgument(block != null,
        "block is null");
    Preconditions.checkArgument(block.getBlockPoolId().equals(getBlockPoolId()),
        "block belongs to BP %s instead of BP %s",
        block.getBlockPoolId(), getBlockPoolId());
  }
  
  private void checkDelHint(String delHint) {
    Preconditions.checkArgument(delHint != null,
        "delHint is null");
  }

  void notifyNamenodeDeletedBlock(ExtendedBlock block) {
    checkBlock(block);
    ReceivedDeletedBlockInfo bInfo = new ReceivedDeletedBlockInfo(
       block.getLocalBlock(), BlockStatus.DELETED_BLOCK, null);
    
    for (BPServiceActor actor : bpServices) {
      actor.notifyNamenodeDeletedBlock(bInfo);
    }
  }
  
  void notifyNamenodeReceivingBlock(ExtendedBlock block) {
    checkBlock(block);
    ReceivedDeletedBlockInfo bInfo = new ReceivedDeletedBlockInfo(
       block.getLocalBlock(), BlockStatus.RECEIVING_BLOCK, null);
    
    for (BPServiceActor actor : bpServices) {
      actor.notifyNamenodeBlockImmediately(bInfo);
    }
  }


  //This must be called only by blockPoolManager
  void start() {
    for (BPServiceActor actor : bpServices) {
      actor.start();
    }
  }
  
  //This must be called only by blockPoolManager.
  void stop() {
    for (BPServiceActor actor : bpServices) {
      actor.stop();
    }
  }
  
  //This must be called only by blockPoolManager
  void join() {
    for (BPServiceActor actor : bpServices) {
      actor.join();
    }
  }

  synchronized UpgradeManagerDatanode getUpgradeManager() {
    if(upgradeManager == null)
      upgradeManager = 
        new UpgradeManagerDatanode(dn, getBlockPoolId());
    
    return upgradeManager;
  }
  
  void processDistributedUpgradeCommand(UpgradeCommand comm)
  throws IOException {
    UpgradeManagerDatanode upgradeManager = getUpgradeManager();
    upgradeManager.processUpgradeCommand(comm);
  }

  /**
   * Start distributed upgrade if it should be initiated by the data-node.
   */
  synchronized void startDistributedUpgradeIfNeeded() throws IOException {
    UpgradeManagerDatanode um = getUpgradeManager();
    
    if(!um.getUpgradeState())
      return;
    um.setUpgradeState(false, um.getUpgradeVersion());
    um.startUpgrade();
    return;
  }
  
  DataNode getDataNode() {
    return dn;
  }

  /**
   * Called by the BPServiceActors when they handshake to a NN.
   * If this is the first NN connection, this sets the namespace info
   * for this BPOfferService. If it's a connection to a new NN, it
   * verifies that this namespace matches (eg to prevent a misconfiguration
   * where a StandbyNode from a different cluster is specified)
   */
<<<<<<< HEAD
  synchronized void verifyAndSetNamespaceInfo(NamespaceInfo nsInfo) throws IOException {
    if (this.bpNSInfo == null) {
      this.bpNSInfo = nsInfo;
      
      // Now that we know the namespace ID, etc, we can pass this to the DN.
      // The DN can now initialize its local storage if we are the
      // first BP to handshake, etc.
      dn.initBlockPool(this);
      return;
    } else {
      checkNSEquality(bpNSInfo.getBlockPoolID(), nsInfo.getBlockPoolID(),
          "Blockpool ID");
      checkNSEquality(bpNSInfo.getNamespaceID(), nsInfo.getNamespaceID(),
          "Namespace ID");
      checkNSEquality(bpNSInfo.getClusterID(), nsInfo.getClusterID(),
          "Cluster ID");
=======
  private void reportReceivedDeletedBlocks() throws IOException {

    // check if there are newly received blocks
    ReceivedDeletedBlockInfo[] receivedAndDeletedBlockArray = null;
    int currentReceivedRequestsCounter;
    synchronized (receivedAndDeletedBlockList) {
      currentReceivedRequestsCounter = pendingReceivedRequests;
      int numBlocks = receivedAndDeletedBlockList.size();
      if (numBlocks > 0) {
        //
        // Send newly-received and deleted blockids to namenode
        //
        receivedAndDeletedBlockArray = receivedAndDeletedBlockList
            .toArray(new ReceivedDeletedBlockInfo[numBlocks]);
      }
    }
    if (receivedAndDeletedBlockArray != null) {
      StorageReceivedDeletedBlocks[] report = { new StorageReceivedDeletedBlocks(
          bpRegistration.getStorageID(), receivedAndDeletedBlockArray) };
      bpNamenode.blockReceivedAndDeleted(bpRegistration, getBlockPoolId(),
          report);
      synchronized (receivedAndDeletedBlockList) {
        for (int i = 0; i < receivedAndDeletedBlockArray.length; i++) {
          receivedAndDeletedBlockList.remove(receivedAndDeletedBlockArray[i]);
        }
        pendingReceivedRequests -= currentReceivedRequestsCounter;
      }
>>>>>>> 22f2881c
    }
  }

  /**
   * After one of the BPServiceActors registers successfully with the
   * NN, it calls this function to verify that the NN it connected to
   * is consistent with other NNs serving the block-pool.
   */
  void registrationSucceeded(BPServiceActor bpServiceActor,
      DatanodeRegistration reg) throws IOException {
    if (bpRegistration != null) {
      checkNSEquality(bpRegistration.storageInfo.getNamespaceID(),
          reg.storageInfo.getNamespaceID(), "namespace ID");
      checkNSEquality(bpRegistration.storageInfo.getClusterID(),
          reg.storageInfo.getClusterID(), "cluster ID");
    } else {
      bpRegistration = reg;
    }
    
    dn.bpRegistrationSucceeded(bpRegistration, getBlockPoolId());
  }

  /**
   * Verify equality of two namespace-related fields, throwing
   * an exception if they are unequal.
   */
  private static void checkNSEquality(
      Object ourID, Object theirID,
      String idHelpText) throws IOException {
    if (!ourID.equals(theirID)) {
      throw new IOException(idHelpText + " mismatch: " +
          "previously connected to " + idHelpText + " " + ourID + 
          " but now connected to " + idHelpText + " " + theirID);
    }
  }

  DatanodeRegistration createRegistration() {
    Preconditions.checkState(bpNSInfo != null,
        "getRegistration() can only be called after initial handshake");
    return dn.createBPRegistration(bpNSInfo);
  }

  /**
   * Called when an actor shuts down. If this is the last actor
   * to shut down, shuts down the whole blockpool in the DN.
   */
  synchronized void shutdownActor(BPServiceActor actor) {
    if (bpServiceToActive == actor) {
      bpServiceToActive = null;
    }

    bpServices.remove(actor);

    // TODO: synchronization should be a little better here
    if (bpServices.isEmpty()) {
      dn.shutdownBlockPool(this);
      
      if(upgradeManager != null)
        upgradeManager.shutdownUpgrade();
    }
  }

  @Deprecated
  synchronized InetSocketAddress getNNSocketAddress() {
    // TODO(HA) this doesn't make sense anymore
    return bpServiceToActive.getNNSocketAddress();
  }

  /**
   * Called by the DN to report an error to the NNs.
   */
<<<<<<< HEAD
  void trySendErrorReport(int errCode, String errMsg) {
    for (BPServiceActor actor : bpServices) {
      actor.trySendErrorReport(errCode, errMsg);
=======
  DatanodeCommand blockReport() throws IOException {
    // send block report if timer has expired.
    DatanodeCommand cmd = null;
    long startTime = now();
    if (startTime - lastBlockReport > dnConf.blockReportInterval) {

      // Create block report
      long brCreateStartTime = now();
      BlockListAsLongs bReport = dn.data.getBlockReport(getBlockPoolId());

      // Send block report
      long brSendStartTime = now();
      StorageBlockReport[] report = { new StorageBlockReport(
          bpRegistration.getStorageID(), bReport.getBlockListAsLongs()) };
      cmd = bpNamenode.blockReport(bpRegistration, getBlockPoolId(), report);

      // Log the block report processing stats from Datanode perspective
      long brSendCost = now() - brSendStartTime;
      long brCreateCost = brSendStartTime - brCreateStartTime;
      dn.metrics.addBlockReport(brSendCost);
      LOG.info("BlockReport of " + bReport.getNumberOfBlocks()
          + " blocks took " + brCreateCost + " msec to generate and "
          + brSendCost + " msecs for RPC and NN processing");

      // If we have sent the first block report, then wait a random
      // time before we start the periodic block reports.
      if (resetBlockReportTime) {
        lastBlockReport = startTime - DFSUtil.getRandom().nextInt((int)(dnConf.blockReportInterval));
        resetBlockReportTime = false;
      } else {
        /* say the last block report was at 8:20:14. The current report
         * should have started around 9:20:14 (default 1 hour interval).
         * If current time is :
         *   1) normal like 9:20:18, next report should be at 10:20:14
         *   2) unexpected like 11:35:43, next report should be at 12:20:14
         */
        lastBlockReport += (now() - lastBlockReport) /
        dnConf.blockReportInterval * dnConf.blockReportInterval;
      }
      LOG.info("sent block report, processed command:" + cmd);
    }
    return cmd;
  }
  
  
  DatanodeCommand [] sendHeartBeat() throws IOException {
    // reports number of failed volumes
    StorageReport[] report = { new StorageReport(bpRegistration.getStorageID(),
        false, dn.data.getCapacity(), dn.data.getDfsUsed(),
        dn.data.getRemaining(), dn.data.getBlockPoolUsed(getBlockPoolId())) };
    return bpNamenode.sendHeartbeat(bpRegistration, report,
        dn.xmitsInProgress.get(),
        dn.getXceiverCount(), dn.data.getNumFailedVolumes());
  }
  
  //This must be called only by blockPoolManager
  void start() {
    if ((bpThread != null) && (bpThread.isAlive())) {
      //Thread is started already
      return;
>>>>>>> 22f2881c
    }
  }

  /**
   * Ask each of the actors to schedule a block report after
   * the specified delay.
   */
  void scheduleBlockReport(long delay) {
    for (BPServiceActor actor : bpServices) {
      actor.scheduleBlockReport(delay);
    }
  }

  /**
   * Ask each of the actors to report a bad block hosted on another DN.
   */
  void reportRemoteBadBlock(DatanodeInfo dnInfo, ExtendedBlock block) {
    for (BPServiceActor actor : bpServices) {
      try {
        actor.reportRemoteBadBlock(dnInfo, block);
      } catch (IOException e) {
        LOG.warn("Couldn't report bad block " + block + " to " + actor,
            e);
      }
    }
  }

  /**
   * TODO: this is still used in a few places where we need to sort out
   * what to do in HA!
   * @return a proxy to the active NN
   */
  @Deprecated
  synchronized DatanodeProtocolClientSideTranslatorPB getActiveNN() {
    if (bpServiceToActive != null) {
      return bpServiceToActive.bpNamenode;
    } else {
      return null;
    }
  }

  @VisibleForTesting
  synchronized List<BPServiceActor> getBPServiceActors() {
    return Lists.newArrayList(bpServices);
  }
  
  /**
   * Update the BPOS's view of which NN is active, based on a heartbeat
   * response from one of the actors.
   * 
   * @param actor the actor which received the heartbeat
   * @param nnHaState the HA-related heartbeat contents
   */
  synchronized void updateActorStatesFromHeartbeat(
      BPServiceActor actor,
      NNHAStatusHeartbeat nnHaState) {
    final long txid = nnHaState.getTxId();
    
<<<<<<< HEAD
    final boolean nnClaimsActive =
      nnHaState.getState() == NNHAStatusHeartbeat.State.ACTIVE;
    final boolean bposThinksActive = bpServiceToActive == actor;
    final boolean isMoreRecentClaim = txid > lastActiveClaimTxId; 
    
    if (nnClaimsActive && !bposThinksActive) {
      LOG.info("Namenode " + actor + " trying to claim ACTIVE state with " +
          "txid=" + txid);
      if (!isMoreRecentClaim) {
        // Split-brain scenario - an NN is trying to claim active
        // state when a different NN has already claimed it with a higher
        // txid.
        LOG.warn("NN " + actor + " tried to claim ACTIVE state at txid=" +
            txid + " but there was already a more recent claim at txid=" +
            lastActiveClaimTxId);
        return;
      } else {
        if (bpServiceToActive == null) {
          LOG.info("Acknowledging ACTIVE Namenode " + actor);
        } else {
          LOG.info("Namenode " + actor + " taking over ACTIVE state from " +
              bpServiceToActive + " at higher txid=" + txid);
        }
        bpServiceToActive = actor;
=======
    // The handshake() phase loaded the block pool storage
    // off disk - so update the bpRegistration object from that info
    bpRegistration = dn.createBPRegistration(bpNSInfo);

    LOG.info(this + " beginning handshake with NN");

    while (shouldRun()) {
      try {
        // Use returned registration from namenode with updated machine name.
        bpRegistration = bpNamenode.registerDatanode(bpRegistration,
            new DatanodeStorage[0]);
        break;
      } catch(SocketTimeoutException e) {  // namenode is busy
        LOG.info("Problem connecting to server: " + nnAddr);
        sleepAndLogInterrupts(1000, "connecting to server");
>>>>>>> 22f2881c
      }
    } else if (!nnClaimsActive && bposThinksActive) {
      LOG.info("Namenode " + actor + " relinquishing ACTIVE state with " +
          "txid=" + nnHaState.getTxId());
      bpServiceToActive = null;
    }
    
    if (bpServiceToActive == actor) {
      assert txid >= lastActiveClaimTxId;
      lastActiveClaimTxId = txid;
    }
  }

  /**
   * @return true if the given NN address is one of the NNs for this
   * block pool
   */
  boolean containsNN(InetSocketAddress addr) {
    for (BPServiceActor actor : bpServices) {
      if (actor.getNNSocketAddress().equals(addr)) {
        return true;
      }
    }
    return false;
  }
  
  @VisibleForTesting
  int countNameNodes() {
    return bpServices.size();
  }

  /**
   * Run an immediate block report on this thread. Used by tests.
   */
  @VisibleForTesting
  void triggerBlockReportForTests() throws IOException {
    for (BPServiceActor actor : bpServices) {
      actor.triggerBlockReportForTests();
    }
  }

  /**
   * Run an immediate deletion report on this thread. Used by tests.
   */
  @VisibleForTesting
  void triggerDeletionReportForTests() throws IOException {
    for (BPServiceActor actor : bpServices) {
      actor.triggerDeletionReportForTests();
    }
  }

  /**
   * Run an immediate heartbeat from all actors. Used by tests.
   */
  @VisibleForTesting
  void triggerHeartbeatForTests() throws IOException {
    for (BPServiceActor actor : bpServices) {
      actor.triggerHeartbeatForTests();
    }
  }

  synchronized boolean processCommandFromActor(DatanodeCommand cmd,
      BPServiceActor actor) throws IOException {
    assert bpServices.contains(actor);
    if (actor == bpServiceToActive) {
      return processCommandFromActive(cmd, actor);
    } else {
      return processCommandFromStandby(cmd, actor);
    }
  }

  /**
   * 
   * @param cmd
   * @return true if further processing may be required or false otherwise. 
   * @throws IOException
   */
  private boolean processCommandFromActive(DatanodeCommand cmd,
      BPServiceActor actor) throws IOException {
    if (cmd == null)
      return true;
    final BlockCommand bcmd = 
      cmd instanceof BlockCommand? (BlockCommand)cmd: null;

    switch(cmd.getAction()) {
    case DatanodeProtocol.DNA_TRANSFER:
      // Send a copy of a block to another datanode
      dn.transferBlocks(bcmd.getBlockPoolId(), bcmd.getBlocks(), bcmd.getTargets());
      dn.metrics.incrBlocksReplicated(bcmd.getBlocks().length);
      break;
    case DatanodeProtocol.DNA_INVALIDATE:
      //
      // Some local block(s) are obsolete and can be 
      // safely garbage-collected.
      //
      Block toDelete[] = bcmd.getBlocks();
      try {
        if (dn.blockScanner != null) {
          dn.blockScanner.deleteBlocks(bcmd.getBlockPoolId(), toDelete);
        }
        // using global fsdataset
        dn.data.invalidate(bcmd.getBlockPoolId(), toDelete);
      } catch(IOException e) {
        dn.checkDiskError();
        throw e;
      }
      dn.metrics.incrBlocksRemoved(toDelete.length);
      break;
    case DatanodeProtocol.DNA_SHUTDOWN:
      // TODO: DNA_SHUTDOWN appears to be unused - the NN never sends this command
      throw new UnsupportedOperationException("Received unimplemented DNA_SHUTDOWN");
    case DatanodeProtocol.DNA_REGISTER:
      // namenode requested a registration - at start or if NN lost contact
      LOG.info("DatanodeCommand action: DNA_REGISTER");
      actor.reRegister();
      break;
    case DatanodeProtocol.DNA_FINALIZE:
      String bp = ((FinalizeCommand) cmd).getBlockPoolId(); 
      assert getBlockPoolId().equals(bp) :
        "BP " + getBlockPoolId() + " received DNA_FINALIZE " +
        "for other block pool " + bp;

      dn.finalizeUpgradeForPool(bp);
      break;
    case UpgradeCommand.UC_ACTION_START_UPGRADE:
      // start distributed upgrade here
      processDistributedUpgradeCommand((UpgradeCommand)cmd);
      break;
    case DatanodeProtocol.DNA_RECOVERBLOCK:
      dn.recoverBlocks(((BlockRecoveryCommand)cmd).getRecoveringBlocks());
      break;
    case DatanodeProtocol.DNA_ACCESSKEYUPDATE:
      LOG.info("DatanodeCommand action: DNA_ACCESSKEYUPDATE");
      if (dn.isBlockTokenEnabled) {
        dn.blockPoolTokenSecretManager.setKeys(
            getBlockPoolId(), 
            ((KeyUpdateCommand) cmd).getExportedKeys());
      }
      break;
    case DatanodeProtocol.DNA_BALANCERBANDWIDTHUPDATE:
      LOG.info("DatanodeCommand action: DNA_BALANCERBANDWIDTHUPDATE");
      long bandwidth =
                 ((BalancerBandwidthCommand) cmd).getBalancerBandwidthValue();
      if (bandwidth > 0) {
        DataXceiverServer dxcs =
                     (DataXceiverServer) dn.dataXceiverServer.getRunnable();
        dxcs.balanceThrottler.setBandwidth(bandwidth);
      }
      break;
    default:
      LOG.warn("Unknown DatanodeCommand action: " + cmd.getAction());
    }
    return true;
  }
 
  private boolean processCommandFromStandby(DatanodeCommand cmd,
      BPServiceActor actor) throws IOException {
    if (cmd == null)
      return true;
    switch(cmd.getAction()) {
    case DatanodeProtocol.DNA_REGISTER:
      // namenode requested a registration - at start or if NN lost contact
      LOG.info("DatanodeCommand action: DNA_REGISTER");
      actor.reRegister();
      return true;
    case DatanodeProtocol.DNA_TRANSFER:
    case DatanodeProtocol.DNA_INVALIDATE:
    case DatanodeProtocol.DNA_SHUTDOWN:
    case DatanodeProtocol.DNA_RECOVERBLOCK:
    case DatanodeProtocol.DNA_ACCESSKEYUPDATE:
    case DatanodeProtocol.DNA_BALANCERBANDWIDTHUPDATE:
      LOG.warn("Got a command from standby NN - ignoring command:" + cmd.getAction());
      return true;   
    default:
      LOG.warn("Unknown DatanodeCommand action: " + cmd.getAction());
    }
    return true;
  }

  /**
   * Connect to the NN at the given address. This is separated out for ease
   * of testing.
   */
  DatanodeProtocolClientSideTranslatorPB connectToNN(InetSocketAddress nnAddr)
      throws IOException {
    return new DatanodeProtocolClientSideTranslatorPB(nnAddr,
        dn.getConf());
  }

}<|MERGE_RESOLUTION|>--- conflicted
+++ resolved
@@ -42,20 +42,15 @@
 import org.apache.hadoop.hdfs.server.protocol.DatanodeCommand;
 import org.apache.hadoop.hdfs.server.protocol.DatanodeProtocol;
 import org.apache.hadoop.hdfs.server.protocol.DatanodeRegistration;
-<<<<<<< HEAD
-=======
 import org.apache.hadoop.hdfs.server.protocol.DatanodeStorage;
 import org.apache.hadoop.hdfs.server.protocol.DisallowedDatanodeException;
->>>>>>> 22f2881c
 import org.apache.hadoop.hdfs.server.protocol.FinalizeCommand;
 import org.apache.hadoop.hdfs.server.protocol.KeyUpdateCommand;
 import org.apache.hadoop.hdfs.server.protocol.NNHAStatusHeartbeat;
 import org.apache.hadoop.hdfs.server.protocol.NamespaceInfo;
 import org.apache.hadoop.hdfs.server.protocol.ReceivedDeletedBlockInfo;
-<<<<<<< HEAD
 import org.apache.hadoop.hdfs.server.protocol.ReceivedDeletedBlockInfo.BlockStatus;
 import org.apache.hadoop.hdfs.server.protocol.UpgradeCommand;
-=======
 import org.apache.hadoop.hdfs.server.protocol.StorageBlockReport;
 import org.apache.hadoop.hdfs.server.protocol.StorageReceivedDeletedBlocks;
 import org.apache.hadoop.hdfs.server.protocol.StorageReport;
@@ -63,7 +58,6 @@
 import org.apache.hadoop.io.IOUtils;
 import org.apache.hadoop.ipc.RemoteException;
 import org.apache.hadoop.util.StringUtils;
->>>>>>> 22f2881c
 
 import com.google.common.annotations.VisibleForTesting;
 import com.google.common.base.Joiner;
@@ -321,7 +315,6 @@
    * verifies that this namespace matches (eg to prevent a misconfiguration
    * where a StandbyNode from a different cluster is specified)
    */
-<<<<<<< HEAD
   synchronized void verifyAndSetNamespaceInfo(NamespaceInfo nsInfo) throws IOException {
     if (this.bpNSInfo == null) {
       this.bpNSInfo = nsInfo;
@@ -338,35 +331,6 @@
           "Namespace ID");
       checkNSEquality(bpNSInfo.getClusterID(), nsInfo.getClusterID(),
           "Cluster ID");
-=======
-  private void reportReceivedDeletedBlocks() throws IOException {
-
-    // check if there are newly received blocks
-    ReceivedDeletedBlockInfo[] receivedAndDeletedBlockArray = null;
-    int currentReceivedRequestsCounter;
-    synchronized (receivedAndDeletedBlockList) {
-      currentReceivedRequestsCounter = pendingReceivedRequests;
-      int numBlocks = receivedAndDeletedBlockList.size();
-      if (numBlocks > 0) {
-        //
-        // Send newly-received and deleted blockids to namenode
-        //
-        receivedAndDeletedBlockArray = receivedAndDeletedBlockList
-            .toArray(new ReceivedDeletedBlockInfo[numBlocks]);
-      }
-    }
-    if (receivedAndDeletedBlockArray != null) {
-      StorageReceivedDeletedBlocks[] report = { new StorageReceivedDeletedBlocks(
-          bpRegistration.getStorageID(), receivedAndDeletedBlockArray) };
-      bpNamenode.blockReceivedAndDeleted(bpRegistration, getBlockPoolId(),
-          report);
-      synchronized (receivedAndDeletedBlockList) {
-        for (int i = 0; i < receivedAndDeletedBlockArray.length; i++) {
-          receivedAndDeletedBlockList.remove(receivedAndDeletedBlockArray[i]);
-        }
-        pendingReceivedRequests -= currentReceivedRequestsCounter;
-      }
->>>>>>> 22f2881c
     }
   }
 
@@ -438,72 +402,9 @@
   /**
    * Called by the DN to report an error to the NNs.
    */
-<<<<<<< HEAD
   void trySendErrorReport(int errCode, String errMsg) {
     for (BPServiceActor actor : bpServices) {
       actor.trySendErrorReport(errCode, errMsg);
-=======
-  DatanodeCommand blockReport() throws IOException {
-    // send block report if timer has expired.
-    DatanodeCommand cmd = null;
-    long startTime = now();
-    if (startTime - lastBlockReport > dnConf.blockReportInterval) {
-
-      // Create block report
-      long brCreateStartTime = now();
-      BlockListAsLongs bReport = dn.data.getBlockReport(getBlockPoolId());
-
-      // Send block report
-      long brSendStartTime = now();
-      StorageBlockReport[] report = { new StorageBlockReport(
-          bpRegistration.getStorageID(), bReport.getBlockListAsLongs()) };
-      cmd = bpNamenode.blockReport(bpRegistration, getBlockPoolId(), report);
-
-      // Log the block report processing stats from Datanode perspective
-      long brSendCost = now() - brSendStartTime;
-      long brCreateCost = brSendStartTime - brCreateStartTime;
-      dn.metrics.addBlockReport(brSendCost);
-      LOG.info("BlockReport of " + bReport.getNumberOfBlocks()
-          + " blocks took " + brCreateCost + " msec to generate and "
-          + brSendCost + " msecs for RPC and NN processing");
-
-      // If we have sent the first block report, then wait a random
-      // time before we start the periodic block reports.
-      if (resetBlockReportTime) {
-        lastBlockReport = startTime - DFSUtil.getRandom().nextInt((int)(dnConf.blockReportInterval));
-        resetBlockReportTime = false;
-      } else {
-        /* say the last block report was at 8:20:14. The current report
-         * should have started around 9:20:14 (default 1 hour interval).
-         * If current time is :
-         *   1) normal like 9:20:18, next report should be at 10:20:14
-         *   2) unexpected like 11:35:43, next report should be at 12:20:14
-         */
-        lastBlockReport += (now() - lastBlockReport) /
-        dnConf.blockReportInterval * dnConf.blockReportInterval;
-      }
-      LOG.info("sent block report, processed command:" + cmd);
-    }
-    return cmd;
-  }
-  
-  
-  DatanodeCommand [] sendHeartBeat() throws IOException {
-    // reports number of failed volumes
-    StorageReport[] report = { new StorageReport(bpRegistration.getStorageID(),
-        false, dn.data.getCapacity(), dn.data.getDfsUsed(),
-        dn.data.getRemaining(), dn.data.getBlockPoolUsed(getBlockPoolId())) };
-    return bpNamenode.sendHeartbeat(bpRegistration, report,
-        dn.xmitsInProgress.get(),
-        dn.getXceiverCount(), dn.data.getNumFailedVolumes());
-  }
-  
-  //This must be called only by blockPoolManager
-  void start() {
-    if ((bpThread != null) && (bpThread.isAlive())) {
-      //Thread is started already
-      return;
->>>>>>> 22f2881c
     }
   }
 
@@ -562,7 +463,6 @@
       NNHAStatusHeartbeat nnHaState) {
     final long txid = nnHaState.getTxId();
     
-<<<<<<< HEAD
     final boolean nnClaimsActive =
       nnHaState.getState() == NNHAStatusHeartbeat.State.ACTIVE;
     final boolean bposThinksActive = bpServiceToActive == actor;
@@ -587,23 +487,6 @@
               bpServiceToActive + " at higher txid=" + txid);
         }
         bpServiceToActive = actor;
-=======
-    // The handshake() phase loaded the block pool storage
-    // off disk - so update the bpRegistration object from that info
-    bpRegistration = dn.createBPRegistration(bpNSInfo);
-
-    LOG.info(this + " beginning handshake with NN");
-
-    while (shouldRun()) {
-      try {
-        // Use returned registration from namenode with updated machine name.
-        bpRegistration = bpNamenode.registerDatanode(bpRegistration,
-            new DatanodeStorage[0]);
-        break;
-      } catch(SocketTimeoutException e) {  // namenode is busy
-        LOG.info("Problem connecting to server: " + nnAddr);
-        sleepAndLogInterrupts(1000, "connecting to server");
->>>>>>> 22f2881c
       }
     } else if (!nnClaimsActive && bposThinksActive) {
       LOG.info("Namenode " + actor + " relinquishing ACTIVE state with " +
