/**
 * Licensed to the Apache Software Foundation (ASF) under one
 * or more contributor license agreements.  See the NOTICE file
 * distributed with this work for additional information
 * regarding copyright ownership.  The ASF licenses this file
 * to you under the Apache License, Version 2.0 (the
 * "License"); you may not use this file except in compliance
 * with the License.  You may obtain a copy of the License at
 *
 *     http://www.apache.org/licenses/LICENSE-2.0
 *
 * Unless required by applicable law or agreed to in writing, software
 * distributed under the License is distributed on an "AS IS" BASIS,
 * WITHOUT WARRANTIES OR CONDITIONS OF ANY KIND, either express or implied.
 * See the License for the specific language governing permissions and
 * limitations under the License.
 */
package org.apache.hadoop.mapreduce.task.reduce;

import java.io.IOException;
import java.util.ArrayList;
import java.util.Collections;
import java.util.Comparator;
import java.util.List;
import java.util.Set;
import java.util.TreeSet;

import org.apache.commons.logging.Log;
import org.apache.commons.logging.LogFactory;
import org.apache.hadoop.fs.ChecksumFileSystem;
import org.apache.hadoop.fs.FileSystem;
import org.apache.hadoop.fs.LocalDirAllocator;
import org.apache.hadoop.fs.LocalFileSystem;
import org.apache.hadoop.fs.Path;
import org.apache.hadoop.io.DataInputBuffer;
import org.apache.hadoop.io.RawComparator;
import org.apache.hadoop.io.compress.CompressionCodec;
import org.apache.hadoop.mapred.Counters;
import org.apache.hadoop.mapred.IFile;
import org.apache.hadoop.mapred.JobConf;
import org.apache.hadoop.mapred.MapOutputFile;
import org.apache.hadoop.mapred.Merger;
import org.apache.hadoop.mapred.RawKeyValueIterator;
import org.apache.hadoop.mapred.Reducer;
import org.apache.hadoop.mapred.Reporter;
import org.apache.hadoop.mapred.Task;
import org.apache.hadoop.mapred.Counters.Counter;
import org.apache.hadoop.mapred.IFile.Reader;
import org.apache.hadoop.mapred.IFile.Writer;
import org.apache.hadoop.mapred.Merger.Segment;
import org.apache.hadoop.mapred.Task.CombineOutputCollector;
import org.apache.hadoop.mapred.Task.CombineValuesIterator;
import org.apache.hadoop.mapreduce.MRJobConfig;
import org.apache.hadoop.mapreduce.TaskAttemptID;
import org.apache.hadoop.mapreduce.TaskID;
import org.apache.hadoop.mapreduce.task.reduce.MapOutput.MapOutputComparator;
import org.apache.hadoop.util.Progress;
import org.apache.hadoop.util.ReflectionUtils;

@SuppressWarnings(value={"unchecked", "deprecation"})

public class MergeManager<K, V> {
  
  private static final Log LOG = LogFactory.getLog(MergeManager.class);
  
  /* Maximum percentage of the in-memory limit that a single shuffle can 
   * consume*/ 
  private static final float MAX_SINGLE_SHUFFLE_SEGMENT_FRACTION = 0.25f;

  private final TaskAttemptID reduceId;
  
  private final JobConf jobConf;
  private final FileSystem localFS;
  private final FileSystem rfs;
  private final LocalDirAllocator localDirAllocator;
  
  protected MapOutputFile mapOutputFile;
  
  Set<MapOutput<K, V>> inMemoryMergedMapOutputs = 
    new TreeSet<MapOutput<K,V>>(new MapOutputComparator<K, V>());
  private final IntermediateMemoryToMemoryMerger memToMemMerger;

  Set<MapOutput<K, V>> inMemoryMapOutputs = 
    new TreeSet<MapOutput<K,V>>(new MapOutputComparator<K, V>());
  private final InMemoryMerger inMemoryMerger;
  
  Set<Path> onDiskMapOutputs = new TreeSet<Path>();
  private final OnDiskMerger onDiskMerger;
  
  private final long memoryLimit;
  private long usedMemory;
  private final long maxSingleShuffleLimit;
  
  private final int memToMemMergeOutputsThreshold; 
  private final long mergeThreshold;
  
  private final int ioSortFactor;

  private final Reporter reporter;
  private final ExceptionReporter exceptionReporter;
  
  /**
   * Combiner class to run during in-memory merge, if defined.
   */
  private final Class<? extends Reducer> combinerClass;

  /**
   * Resettable collector used for combine.
   */
  private final CombineOutputCollector<K,V> combineCollector;

  private final Counters.Counter spilledRecordsCounter;

  private final Counters.Counter reduceCombineInputCounter;

  private final Counters.Counter mergedMapOutputsCounter;
  
  private final CompressionCodec codec;
  
  private final Progress mergePhase;

  public MergeManager(TaskAttemptID reduceId, JobConf jobConf, 
                      FileSystem localFS,
                      LocalDirAllocator localDirAllocator,  
                      Reporter reporter,
                      CompressionCodec codec,
                      Class<? extends Reducer> combinerClass,
                      CombineOutputCollector<K,V> combineCollector,
                      Counters.Counter spilledRecordsCounter,
                      Counters.Counter reduceCombineInputCounter,
                      Counters.Counter mergedMapOutputsCounter,
                      ExceptionReporter exceptionReporter,
                      Progress mergePhase) {
    this.reduceId = reduceId;
    this.jobConf = jobConf;
    this.localDirAllocator = localDirAllocator;
    this.exceptionReporter = exceptionReporter;
    
    this.reporter = reporter;
    this.codec = codec;
    this.combinerClass = combinerClass;
    this.combineCollector = combineCollector;
    this.reduceCombineInputCounter = reduceCombineInputCounter;
    this.spilledRecordsCounter = spilledRecordsCounter;
    this.mergedMapOutputsCounter = mergedMapOutputsCounter;
    this.mapOutputFile = new MapOutputFile();
    this.mapOutputFile.setConf(jobConf);
    
    this.localFS = localFS;
    this.rfs = ((LocalFileSystem)localFS).getRaw();
    
    final float maxInMemCopyUse =
      jobConf.getFloat(MRJobConfig.SHUFFLE_INPUT_BUFFER_PERCENT, 0.90f);
    if (maxInMemCopyUse > 1.0 || maxInMemCopyUse < 0.0) {
      throw new IllegalArgumentException("Invalid value for " +
          MRJobConfig.SHUFFLE_INPUT_BUFFER_PERCENT + ": " +
          maxInMemCopyUse);
    }

    // Allow unit tests to fix Runtime memory
    this.memoryLimit = 
<<<<<<< HEAD
      (long)(jobConf.getLong(JobContext.REDUCE_MEMORY_TOTAL_BYTES,
=======
      (long)(jobConf.getLong(MRJobConfig.REDUCE_MEMORY_TOTAL_BYTES,
>>>>>>> 3dabddef
          Math.min(Runtime.getRuntime().maxMemory(), Integer.MAX_VALUE))
        * maxInMemCopyUse);
 
    this.ioSortFactor = jobConf.getInt(MRJobConfig.IO_SORT_FACTOR, 100);

    this.maxSingleShuffleLimit = 
      (long)(memoryLimit * MAX_SINGLE_SHUFFLE_SEGMENT_FRACTION);
    this.memToMemMergeOutputsThreshold = 
<<<<<<< HEAD
            jobConf.getInt(JobContext.REDUCE_MEMTOMEM_THRESHOLD, ioSortFactor);
    this.mergeThreshold = (long)(this.memoryLimit * 
                          jobConf.getFloat(JobContext.SHUFFLE_MERGE_EPRCENT, 
=======
            jobConf.getInt(MRJobConfig.REDUCE_MEMTOMEM_THRESHOLD, ioSortFactor);
    this.mergeThreshold = (long)(this.memoryLimit * 
                          jobConf.getFloat(MRJobConfig.SHUFFLE_MERGE_EPRCENT, 
>>>>>>> 3dabddef
                                           0.90f));
    LOG.info("MergerManager: memoryLimit=" + memoryLimit + ", " +
             "maxSingleShuffleLimit=" + maxSingleShuffleLimit + ", " +
             "mergeThreshold=" + mergeThreshold + ", " + 
             "ioSortFactor=" + ioSortFactor + ", " +
             "memToMemMergeOutputsThreshold=" + memToMemMergeOutputsThreshold);

    boolean allowMemToMemMerge = 
      jobConf.getBoolean(MRJobConfig.REDUCE_MEMTOMEM_ENABLED, false);
    if (allowMemToMemMerge) {
      this.memToMemMerger = 
        new IntermediateMemoryToMemoryMerger(this,
                                             memToMemMergeOutputsThreshold);
      this.memToMemMerger.start();
    } else {
      this.memToMemMerger = null;
    }
    
    this.inMemoryMerger = new InMemoryMerger(this);
    this.inMemoryMerger.start();
    
    this.onDiskMerger = new OnDiskMerger(this);
    this.onDiskMerger.start();
    
    this.mergePhase = mergePhase;
  }
  

  TaskAttemptID getReduceId() {
    return reduceId;
  }

  public void waitForInMemoryMerge() throws InterruptedException {
    inMemoryMerger.waitForMerge();
  }
  
  private boolean canShuffleToMemory(long requestedSize) {
    return (requestedSize < maxSingleShuffleLimit); 
  }
  
  final private MapOutput<K,V> stallShuffle = new MapOutput<K,V>(null);

  public synchronized MapOutput<K,V> reserve(TaskAttemptID mapId, 
                                             long requestedSize,
                                             int fetcher
                                             ) throws IOException {
    if (!canShuffleToMemory(requestedSize)) {
      LOG.info(mapId + ": Shuffling to disk since " + requestedSize + 
               " is greater than maxSingleShuffleLimit (" + 
               maxSingleShuffleLimit + ")");
      return new MapOutput<K,V>(mapId, this, requestedSize, jobConf, 
                                localDirAllocator, fetcher, true);
    }
    
    // Stall shuffle if we are above the memory limit

    // It is possible that all threads could just be stalling and not make
    // progress at all. This could happen when:
    //
    // requested size is causing the used memory to go above limit &&
    // requested size < singleShuffleLimit &&
    // current used size < mergeThreshold (merge will not get triggered)
    //
    // To avoid this from happening, we allow exactly one thread to go past
    // the memory limit. We check (usedMemory > memoryLimit) and not
    // (usedMemory + requestedSize > memoryLimit). When this thread is done
    // fetching, this will automatically trigger a merge thereby unlocking
    // all the stalled threads
    
    if (usedMemory > memoryLimit) {
      LOG.debug(mapId + ": Stalling shuffle since usedMemory (" + usedMemory + 
               ") is greater than memoryLimit (" + memoryLimit + ")"); 
      
      return stallShuffle;
    }
    
    // Allow the in-memory shuffle to progress
    LOG.debug(mapId + ": Proceeding with shuffle since usedMemory (" +
        usedMemory + 
        ") is lesser than memoryLimit (" + memoryLimit + ")"); 
    return unconditionalReserve(mapId, requestedSize, true);
  }
  
  /**
   * Unconditional Reserve is used by the Memory-to-Memory thread
   * @return
   */
  private synchronized MapOutput<K, V> unconditionalReserve(
      TaskAttemptID mapId, long requestedSize, boolean primaryMapOutput) {
    usedMemory += requestedSize;
    return new MapOutput<K,V>(mapId, this, (int)requestedSize, 
        primaryMapOutput);
  }
  
  synchronized void unreserve(long size) {
    usedMemory -= size;
  }
  
  public synchronized void closeInMemoryFile(MapOutput<K,V> mapOutput) { 
    inMemoryMapOutputs.add(mapOutput);
    LOG.info("closeInMemoryFile -> map-output of size: " + mapOutput.getSize()
        + ", inMemoryMapOutputs.size() -> " + inMemoryMapOutputs.size());
    
    synchronized (inMemoryMerger) {
      if (!inMemoryMerger.isInProgress() && usedMemory >= mergeThreshold) {
        LOG.info("Starting inMemoryMerger's merge since usedMemory=" +
            usedMemory + " > mergeThreshold=" + mergeThreshold);
        inMemoryMapOutputs.addAll(inMemoryMergedMapOutputs);
        inMemoryMergedMapOutputs.clear();
        inMemoryMerger.startMerge(inMemoryMapOutputs);
      } 
    }
    
    if (memToMemMerger != null) {
      synchronized (memToMemMerger) {
        if (!memToMemMerger.isInProgress() && 
            inMemoryMapOutputs.size() >= memToMemMergeOutputsThreshold) {
          memToMemMerger.startMerge(inMemoryMapOutputs);
        }
      }
    }
  }
  
  
  public synchronized void closeInMemoryMergedFile(MapOutput<K,V> mapOutput) {
    inMemoryMergedMapOutputs.add(mapOutput);
    LOG.info("closeInMemoryMergedFile -> size: " + mapOutput.getSize() + 
             ", inMemoryMergedMapOutputs.size() -> " + 
             inMemoryMergedMapOutputs.size());
  }
  
  public synchronized void closeOnDiskFile(Path file) {
    onDiskMapOutputs.add(file);
    
    synchronized (onDiskMerger) {
      if (!onDiskMerger.isInProgress() && 
          onDiskMapOutputs.size() >= (2 * ioSortFactor - 1)) {
        onDiskMerger.startMerge(onDiskMapOutputs);
      }
    }
  }
  
  public RawKeyValueIterator close() throws Throwable {
    // Wait for on-going merges to complete
    if (memToMemMerger != null) { 
      memToMemMerger.close();
    }
    inMemoryMerger.close();
    onDiskMerger.close();
    
    List<MapOutput<K, V>> memory = 
      new ArrayList<MapOutput<K, V>>(inMemoryMergedMapOutputs);
    memory.addAll(inMemoryMapOutputs);
    List<Path> disk = new ArrayList<Path>(onDiskMapOutputs);
    return finalMerge(jobConf, rfs, memory, disk);
  }
   
  private class IntermediateMemoryToMemoryMerger 
  extends MergeThread<MapOutput<K, V>, K, V> {
    
    public IntermediateMemoryToMemoryMerger(MergeManager<K, V> manager, 
                                            int mergeFactor) {
      super(manager, mergeFactor, exceptionReporter);
      setName("InMemoryMerger - Thread to do in-memory merge of in-memory " +
      		    "shuffled map-outputs");
      setDaemon(true);
    }

    @Override
    public void merge(List<MapOutput<K, V>> inputs) throws IOException {
      if (inputs == null || inputs.size() == 0) {
        return;
      }

      TaskAttemptID dummyMapId = inputs.get(0).getMapId(); 
      List<Segment<K, V>> inMemorySegments = new ArrayList<Segment<K, V>>();
      long mergeOutputSize = 
        createInMemorySegments(inputs, inMemorySegments, 0);
      int noInMemorySegments = inMemorySegments.size();
      
      MapOutput<K, V> mergedMapOutputs = 
        unconditionalReserve(dummyMapId, mergeOutputSize, false);
      
      Writer<K, V> writer = 
        new InMemoryWriter<K, V>(mergedMapOutputs.getArrayStream());
      
      LOG.info("Initiating Memory-to-Memory merge with " + noInMemorySegments +
               " segments of total-size: " + mergeOutputSize);

      RawKeyValueIterator rIter = 
        Merger.merge(jobConf, rfs,
                     (Class<K>)jobConf.getMapOutputKeyClass(),
                     (Class<V>)jobConf.getMapOutputValueClass(),
                     inMemorySegments, inMemorySegments.size(),
                     new Path(reduceId.toString()),
                     (RawComparator<K>)jobConf.getOutputKeyComparator(),
                     reporter, null, null, null);
      Merger.writeFile(rIter, writer, reporter, jobConf);
      writer.close();

      LOG.info(reduceId +  
               " Memory-to-Memory merge of the " + noInMemorySegments +
               " files in-memory complete.");

      // Note the output of the merge
      closeInMemoryMergedFile(mergedMapOutputs);
    }
  }
  
  private class InMemoryMerger extends MergeThread<MapOutput<K,V>, K,V> {
    
    public InMemoryMerger(MergeManager<K, V> manager) {
      super(manager, Integer.MAX_VALUE, exceptionReporter);
      setName
      ("InMemoryMerger - Thread to merge in-memory shuffled map-outputs");
      setDaemon(true);
    }
    
    @Override
    public void merge(List<MapOutput<K,V>> inputs) throws IOException {
      if (inputs == null || inputs.size() == 0) {
        return;
      }
      
      //name this output file same as the name of the first file that is 
      //there in the current list of inmem files (this is guaranteed to
      //be absent on the disk currently. So we don't overwrite a prev. 
      //created spill). Also we need to create the output file now since
      //it is not guaranteed that this file will be present after merge
      //is called (we delete empty files as soon as we see them
      //in the merge method)

      //figure out the mapId 
      TaskAttemptID mapId = inputs.get(0).getMapId();
      TaskID mapTaskId = mapId.getTaskID();

      List<Segment<K, V>> inMemorySegments = new ArrayList<Segment<K, V>>();
      long mergeOutputSize = 
        createInMemorySegments(inputs, inMemorySegments,0);
      int noInMemorySegments = inMemorySegments.size();

      Path outputPath = 
        mapOutputFile.getInputFileForWrite(mapTaskId,
                                           mergeOutputSize).suffix(
                                               Task.MERGED_OUTPUT_PREFIX);

      Writer<K,V> writer = 
        new Writer<K,V>(jobConf, rfs, outputPath,
                        (Class<K>) jobConf.getMapOutputKeyClass(),
                        (Class<V>) jobConf.getMapOutputValueClass(),
                        codec, null);

      RawKeyValueIterator rIter = null;
      try {
        LOG.info("Initiating in-memory merge with " + noInMemorySegments + 
                 " segments...");
        
        rIter = Merger.merge(jobConf, rfs,
                             (Class<K>)jobConf.getMapOutputKeyClass(),
                             (Class<V>)jobConf.getMapOutputValueClass(),
                             inMemorySegments, inMemorySegments.size(),
                             new Path(reduceId.toString()),
                             (RawComparator<K>)jobConf.getOutputKeyComparator(),
                             reporter, spilledRecordsCounter, null, null);
        
        if (null == combinerClass) {
          Merger.writeFile(rIter, writer, reporter, jobConf);
        } else {
          combineCollector.setWriter(writer);
          combineAndSpill(rIter, reduceCombineInputCounter);
        }
        writer.close();

        LOG.info(reduceId +  
            " Merge of the " + noInMemorySegments +
            " files in-memory complete." +
            " Local file is " + outputPath + " of size " + 
            localFS.getFileStatus(outputPath).getLen());
      } catch (IOException e) { 
        //make sure that we delete the ondisk file that we created 
        //earlier when we invoked cloneFileAttributes
        localFS.delete(outputPath, true);
        throw e;
      }

      // Note the output of the merge
      closeOnDiskFile(outputPath);
    }

  }
  
  private class OnDiskMerger extends MergeThread<Path,K,V> {
    
    public OnDiskMerger(MergeManager<K, V> manager) {
      super(manager, Integer.MAX_VALUE, exceptionReporter);
      setName("OnDiskMerger - Thread to merge on-disk map-outputs");
      setDaemon(true);
    }
    
    @Override
    public void merge(List<Path> inputs) throws IOException {
      // sanity check
      if (inputs == null || inputs.isEmpty()) {
        LOG.info("No ondisk files to merge...");
        return;
      }
      
      long approxOutputSize = 0;
      int bytesPerSum = 
        jobConf.getInt("io.bytes.per.checksum", 512);
      
      LOG.info("OnDiskMerger: We have  " + inputs.size() + 
               " map outputs on disk. Triggering merge...");
      
      // 1. Prepare the list of files to be merged. 
      for (Path file : inputs) {
        approxOutputSize += localFS.getFileStatus(file).getLen();
      }

      // add the checksum length
      approxOutputSize += 
        ChecksumFileSystem.getChecksumLength(approxOutputSize, bytesPerSum);

      // 2. Start the on-disk merge process
      Path outputPath = 
        localDirAllocator.getLocalPathForWrite(inputs.get(0).toString(), 
            approxOutputSize, jobConf).suffix(Task.MERGED_OUTPUT_PREFIX);
      Writer<K,V> writer = 
        new Writer<K,V>(jobConf, rfs, outputPath, 
                        (Class<K>) jobConf.getMapOutputKeyClass(), 
                        (Class<V>) jobConf.getMapOutputValueClass(),
                        codec, null);
      RawKeyValueIterator iter  = null;
      Path tmpDir = new Path(reduceId.toString());
      try {
        iter = Merger.merge(jobConf, rfs,
                            (Class<K>) jobConf.getMapOutputKeyClass(),
                            (Class<V>) jobConf.getMapOutputValueClass(),
                            codec, inputs.toArray(new Path[inputs.size()]), 
                            true, ioSortFactor, tmpDir, 
                            (RawComparator<K>) jobConf.getOutputKeyComparator(), 
                            reporter, spilledRecordsCounter, null, 
                            mergedMapOutputsCounter, null);

        Merger.writeFile(iter, writer, reporter, jobConf);
        writer.close();
      } catch (IOException e) {
        localFS.delete(outputPath, true);
        throw e;
      }

      closeOnDiskFile(outputPath);

      LOG.info(reduceId +
          " Finished merging " + inputs.size() + 
          " map output files on disk of total-size " + 
          approxOutputSize + "." + 
          " Local output file is " + outputPath + " of size " +
          localFS.getFileStatus(outputPath).getLen());
    }
  }
  
  private void combineAndSpill(
      RawKeyValueIterator kvIter,
      Counters.Counter inCounter) throws IOException {
    JobConf job = jobConf;
    Reducer combiner = ReflectionUtils.newInstance(combinerClass, job);
    Class<K> keyClass = (Class<K>) job.getMapOutputKeyClass();
    Class<V> valClass = (Class<V>) job.getMapOutputValueClass();
    RawComparator<K> comparator = 
      (RawComparator<K>)job.getOutputKeyComparator();
    try {
      CombineValuesIterator values = new CombineValuesIterator(
          kvIter, comparator, keyClass, valClass, job, Reporter.NULL,
          inCounter);
      while (values.more()) {
        combiner.reduce(values.getKey(), values, combineCollector,
                        Reporter.NULL);
        values.nextKey();
      }
    } finally {
      combiner.close();
    }
  }

  private long createInMemorySegments(List<MapOutput<K,V>> inMemoryMapOutputs,
                                      List<Segment<K, V>> inMemorySegments, 
                                      long leaveBytes
                                      ) throws IOException {
    long totalSize = 0L;
    // We could use fullSize could come from the RamManager, but files can be
    // closed but not yet present in inMemoryMapOutputs
    long fullSize = 0L;
    for (MapOutput<K,V> mo : inMemoryMapOutputs) {
      fullSize += mo.getMemory().length;
    }
    while(fullSize > leaveBytes) {
      MapOutput<K,V> mo = inMemoryMapOutputs.remove(0);
      byte[] data = mo.getMemory();
      long size = data.length;
      totalSize += size;
      fullSize -= size;
      Reader<K,V> reader = new InMemoryReader<K,V>(MergeManager.this, 
                                                   mo.getMapId(),
                                                   data, 0, (int)size);
      inMemorySegments.add(new Segment<K,V>(reader, true, 
                                            (mo.isPrimaryMapOutput() ? 
                                            mergedMapOutputsCounter : null)));
    }
    return totalSize;
  }

  class RawKVIteratorReader extends IFile.Reader<K,V> {

    private final RawKeyValueIterator kvIter;

    public RawKVIteratorReader(RawKeyValueIterator kvIter, long size)
        throws IOException {
      super(null, null, size, null, spilledRecordsCounter);
      this.kvIter = kvIter;
    }
    public boolean nextRawKey(DataInputBuffer key) throws IOException {
      if (kvIter.next()) {
        final DataInputBuffer kb = kvIter.getKey();
        final int kp = kb.getPosition();
        final int klen = kb.getLength() - kp;
        key.reset(kb.getData(), kp, klen);
        bytesRead += klen;
        return true;
      }
      return false;
    }
    public void nextRawValue(DataInputBuffer value) throws IOException {
      final DataInputBuffer vb = kvIter.getValue();
      final int vp = vb.getPosition();
      final int vlen = vb.getLength() - vp;
      value.reset(vb.getData(), vp, vlen);
      bytesRead += vlen;
    }
    public long getPosition() throws IOException {
      return bytesRead;
    }

    public void close() throws IOException {
      kvIter.close();
    }
  }

  private RawKeyValueIterator finalMerge(JobConf job, FileSystem fs,
                                       List<MapOutput<K,V>> inMemoryMapOutputs,
                                       List<Path> onDiskMapOutputs
                                       ) throws IOException {
    LOG.info("finalMerge called with " + 
             inMemoryMapOutputs.size() + " in-memory map-outputs and " + 
             onDiskMapOutputs.size() + " on-disk map-outputs");
    
    final float maxRedPer =
      job.getFloat(MRJobConfig.REDUCE_INPUT_BUFFER_PERCENT, 0f);
    if (maxRedPer > 1.0 || maxRedPer < 0.0) {
      throw new IOException(MRJobConfig.REDUCE_INPUT_BUFFER_PERCENT +
                            maxRedPer);
    }
    int maxInMemReduce = (int)Math.min(
        Runtime.getRuntime().maxMemory() * maxRedPer, Integer.MAX_VALUE);
    

    // merge config params
    Class<K> keyClass = (Class<K>)job.getMapOutputKeyClass();
    Class<V> valueClass = (Class<V>)job.getMapOutputValueClass();
    boolean keepInputs = job.getKeepFailedTaskFiles();
    final Path tmpDir = new Path(reduceId.toString());
    final RawComparator<K> comparator =
      (RawComparator<K>)job.getOutputKeyComparator();

    // segments required to vacate memory
    List<Segment<K,V>> memDiskSegments = new ArrayList<Segment<K,V>>();
    long inMemToDiskBytes = 0;
    boolean mergePhaseFinished = false;
    if (inMemoryMapOutputs.size() > 0) {
      TaskID mapId = inMemoryMapOutputs.get(0).getMapId().getTaskID();
      inMemToDiskBytes = createInMemorySegments(inMemoryMapOutputs, 
                                                memDiskSegments,
                                                maxInMemReduce);
      final int numMemDiskSegments = memDiskSegments.size();
      if (numMemDiskSegments > 0 &&
            ioSortFactor > onDiskMapOutputs.size()) {
        
        // If we reach here, it implies that we have less than io.sort.factor
        // disk segments and this will be incremented by 1 (result of the 
        // memory segments merge). Since this total would still be 
        // <= io.sort.factor, we will not do any more intermediate merges,
        // the merge of all these disk segments would be directly fed to the
        // reduce method
        
        mergePhaseFinished = true;
        // must spill to disk, but can't retain in-mem for intermediate merge
        final Path outputPath = 
          mapOutputFile.getInputFileForWrite(mapId,
                                             inMemToDiskBytes).suffix(
                                                 Task.MERGED_OUTPUT_PREFIX);
        final RawKeyValueIterator rIter = Merger.merge(job, fs,
            keyClass, valueClass, memDiskSegments, numMemDiskSegments,
            tmpDir, comparator, reporter, spilledRecordsCounter, null, 
            mergePhase);
        final Writer<K,V> writer = new Writer<K,V>(job, fs, outputPath,
            keyClass, valueClass, codec, null);
        try {
          Merger.writeFile(rIter, writer, reporter, job);
          // add to list of final disk outputs.
          onDiskMapOutputs.add(outputPath);
        } catch (IOException e) {
          if (null != outputPath) {
            try {
              fs.delete(outputPath, true);
            } catch (IOException ie) {
              // NOTHING
            }
          }
          throw e;
        } finally {
          if (null != writer) {
            writer.close();
          }
        }
        LOG.info("Merged " + numMemDiskSegments + " segments, " +
                 inMemToDiskBytes + " bytes to disk to satisfy " +
                 "reduce memory limit");
        inMemToDiskBytes = 0;
        memDiskSegments.clear();
      } else if (inMemToDiskBytes != 0) {
        LOG.info("Keeping " + numMemDiskSegments + " segments, " +
                 inMemToDiskBytes + " bytes in memory for " +
                 "intermediate, on-disk merge");
      }
    }

    // segments on disk
    List<Segment<K,V>> diskSegments = new ArrayList<Segment<K,V>>();
    long onDiskBytes = inMemToDiskBytes;
    Path[] onDisk = onDiskMapOutputs.toArray(new Path[onDiskMapOutputs.size()]);
    for (Path file : onDisk) {
      onDiskBytes += fs.getFileStatus(file).getLen();
      LOG.debug("Disk file: " + file + " Length is " + 
          fs.getFileStatus(file).getLen());
      diskSegments.add(new Segment<K, V>(job, fs, file, codec, keepInputs,
                                         (file.toString().endsWith(
                                             Task.MERGED_OUTPUT_PREFIX) ?
                                          null : mergedMapOutputsCounter)
                                        ));
    }
    LOG.info("Merging " + onDisk.length + " files, " +
             onDiskBytes + " bytes from disk");
    Collections.sort(diskSegments, new Comparator<Segment<K,V>>() {
      public int compare(Segment<K, V> o1, Segment<K, V> o2) {
        if (o1.getLength() == o2.getLength()) {
          return 0;
        }
        return o1.getLength() < o2.getLength() ? -1 : 1;
      }
    });

    // build final list of segments from merged backed by disk + in-mem
    List<Segment<K,V>> finalSegments = new ArrayList<Segment<K,V>>();
    long inMemBytes = createInMemorySegments(inMemoryMapOutputs, 
                                             finalSegments, 0);
    LOG.info("Merging " + finalSegments.size() + " segments, " +
             inMemBytes + " bytes from memory into reduce");
    if (0 != onDiskBytes) {
      final int numInMemSegments = memDiskSegments.size();
      diskSegments.addAll(0, memDiskSegments);
      memDiskSegments.clear();
      // Pass mergePhase only if there is a going to be intermediate
      // merges. See comment where mergePhaseFinished is being set
      Progress thisPhase = (mergePhaseFinished) ? null : mergePhase; 
      RawKeyValueIterator diskMerge = Merger.merge(
          job, fs, keyClass, valueClass, diskSegments,
          ioSortFactor, numInMemSegments, tmpDir, comparator,
          reporter, false, spilledRecordsCounter, null, thisPhase);
      diskSegments.clear();
      if (0 == finalSegments.size()) {
        return diskMerge;
      }
      finalSegments.add(new Segment<K,V>(
            new RawKVIteratorReader(diskMerge, onDiskBytes), true));
    }
    return Merger.merge(job, fs, keyClass, valueClass,
                 finalSegments, finalSegments.size(), tmpDir,
                 comparator, reporter, spilledRecordsCounter, null,
                 null);
  
  }
}<|MERGE_RESOLUTION|>--- conflicted
+++ resolved
@@ -159,11 +159,7 @@
 
     // Allow unit tests to fix Runtime memory
     this.memoryLimit = 
-<<<<<<< HEAD
-      (long)(jobConf.getLong(JobContext.REDUCE_MEMORY_TOTAL_BYTES,
-=======
       (long)(jobConf.getLong(MRJobConfig.REDUCE_MEMORY_TOTAL_BYTES,
->>>>>>> 3dabddef
           Math.min(Runtime.getRuntime().maxMemory(), Integer.MAX_VALUE))
         * maxInMemCopyUse);
  
@@ -172,15 +168,9 @@
     this.maxSingleShuffleLimit = 
       (long)(memoryLimit * MAX_SINGLE_SHUFFLE_SEGMENT_FRACTION);
     this.memToMemMergeOutputsThreshold = 
-<<<<<<< HEAD
-            jobConf.getInt(JobContext.REDUCE_MEMTOMEM_THRESHOLD, ioSortFactor);
-    this.mergeThreshold = (long)(this.memoryLimit * 
-                          jobConf.getFloat(JobContext.SHUFFLE_MERGE_EPRCENT, 
-=======
             jobConf.getInt(MRJobConfig.REDUCE_MEMTOMEM_THRESHOLD, ioSortFactor);
     this.mergeThreshold = (long)(this.memoryLimit * 
                           jobConf.getFloat(MRJobConfig.SHUFFLE_MERGE_EPRCENT, 
->>>>>>> 3dabddef
                                            0.90f));
     LOG.info("MergerManager: memoryLimit=" + memoryLimit + ", " +
              "maxSingleShuffleLimit=" + maxSingleShuffleLimit + ", " +
