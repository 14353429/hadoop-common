--- conflicted
+++ resolved
@@ -27,15 +27,12 @@
 import org.apache.hadoop.fs.ContentSummary;
 import org.apache.hadoop.fs.CreateFlag;
 import org.apache.hadoop.fs.FsServerDefaults;
-<<<<<<< HEAD
 import org.apache.hadoop.fs.Options;
 import org.apache.hadoop.fs.FileAlreadyExistsException;
 import org.apache.hadoop.fs.ParentNotDirectoryException;
 import org.apache.hadoop.fs.InvalidPathException;
 import org.apache.hadoop.fs.UnresolvedLinkException;
 import org.apache.hadoop.fs.Options.Rename;
-=======
->>>>>>> 95a1f919
 import org.apache.hadoop.fs.permission.FsPermission;
 import org.apache.hadoop.hdfs.DFSConfigKeys;
 import org.apache.hadoop.hdfs.protocol.FSConstants.UpgradeAction;
@@ -70,15 +67,9 @@
    * Compared to the previous version the following changes have been introduced:
    * (Only the latest change is reflected.
    * The log of historical changes can be retrieved from the svn).
-<<<<<<< HEAD
-   * 65: Add listCorruptFileBlocks to ClientProtocol
-   */
-  public static final long versionID = 65L;
-=======
-   * 50: change LocatedBlocks to include last block information.
-   */
-  public static final long versionID = 50L;
->>>>>>> 95a1f919
+   * 66: Add getAdditionalDatanode(..)
+   */
+  public static final long versionID = 66L;
   
   ///////////////////////////////////////
   // File contents
@@ -122,13 +113,6 @@
   public FsServerDefaults getServerDefaults() throws IOException;
 
   /**
-   * Get server default values for a number of configuration params.
-   * @return a set of server default configuration values
-   * @throws IOException
-   */
-  public FsServerDefaults getServerDefaults() throws IOException;
-
-  /**
    * Create a new file entry in the namespace.
    * <p>
    * This will create an empty file specified by the source path.
@@ -141,12 +125,8 @@
    * or explicitly as a result of lease expiration.
    * <p>
    * Blocks have a maximum size.  Clients that intend to create
-<<<<<<< HEAD
    * multi-block files must also use 
    * {@link #addBlock(String, String, Block, DatanodeInfo[])}
-=======
-   * multi-block files must also use {@link #addBlock(String, String, Block)}.
->>>>>>> 95a1f919
    *
    * @param src path of the file being created.
    * @param masked masked permission.
@@ -175,7 +155,6 @@
    * RuntimeExceptions:
    * @throws InvalidPathException Path <code>src</code> is invalid
    */
-<<<<<<< HEAD
   public void create(String src, FsPermission masked, String clientName,
       EnumSetWritable<CreateFlag> flag, boolean createParent,
       short replication, long blockSize) throws AccessControlException,
@@ -183,16 +162,6 @@
       FileAlreadyExistsException, FileNotFoundException,
       NSQuotaExceededException, ParentNotDirectoryException, SafeModeException,
       UnresolvedLinkException, IOException;
-=======
-  public void create(String src, 
-                     FsPermission masked,
-                             String clientName, 
-                             EnumSetWritable<CreateFlag> flag, 
-                             boolean createParent,
-                             short replication,
-                             long blockSize
-                             ) throws IOException;
->>>>>>> 95a1f919
 
   /**
    * Append to the end of the file. 
@@ -305,7 +274,6 @@
    * addBlock() also commits the previous block by reporting
    * to the name-node the actual generation stamp and the length
    * of the block that the client has transmitted to data-nodes.
-<<<<<<< HEAD
    *
    * @param src the file being created
    * @param clientName the name of the client that adds the block
@@ -329,13 +297,30 @@
       throws AccessControlException, FileNotFoundException,
       NotReplicatedYetException, SafeModeException, UnresolvedLinkException,
       IOException;
-=======
-   * 
-   * @return LocatedBlock allocated block information.
-   */
-  public LocatedBlock addBlock(String src, String clientName,
-                               Block previous) throws IOException;
->>>>>>> 95a1f919
+
+  /** 
+   * Get a datanode for an existing pipeline.
+   * 
+   * @param src the file being written
+   * @param blk the block being written
+   * @param existings the existing nodes in the pipeline
+   * @param excludes the excluded nodes
+   * @param numAdditionalNodes number of additional datanodes
+   * @param clientName the name of the client
+   * 
+   * @return the located block.
+   * 
+   * @throws AccessControlException If access is denied
+   * @throws FileNotFoundException If file <code>src</code> is not found
+   * @throws SafeModeException create not allowed in safemode
+   * @throws UnresolvedLinkException If <code>src</code> contains a symlink
+   * @throws IOException If an I/O error occurred
+   */
+  public LocatedBlock getAdditionalDatanode(final String src, final Block blk,
+      final DatanodeInfo[] existings, final DatanodeInfo[] excludes,
+      final int numAdditionalNodes, final String clientName
+      ) throws AccessControlException, FileNotFoundException,
+          SafeModeException, UnresolvedLinkException, IOException;
 
   /**
    * The client is done writing data to the given filename, and would 
@@ -359,14 +344,9 @@
    * @throws UnresolvedLinkException If <code>src</code> contains a symlink 
    * @throws IOException If an I/O error occurred
    */
-<<<<<<< HEAD
   public boolean complete(String src, String clientName, Block last)
       throws AccessControlException, FileNotFoundException, SafeModeException,
       UnresolvedLinkException, IOException;
-=======
-  public boolean complete(String src, String clientName,
-                          Block last) throws IOException;
->>>>>>> 95a1f919
 
   /**
    * The client wants to report corrupted blocks (blocks with specified
@@ -488,10 +468,7 @@
    * @param src The path of the directory being created
    * @param masked The masked permission of the directory being created
    * @param createParent create missing parent directory if true
-<<<<<<< HEAD
-   *
-=======
->>>>>>> 95a1f919
+   *
    * @return True if the operation success.
    *
    * @throws AccessControlException If access is denied
@@ -509,14 +486,10 @@
    * @throws InvalidPathException If <code>src</code> is invalid
    */
   public boolean mkdirs(String src, FsPermission masked, boolean createParent)
-<<<<<<< HEAD
       throws AccessControlException, FileAlreadyExistsException,
       FileNotFoundException, NSQuotaExceededException,
       ParentNotDirectoryException, SafeModeException, UnresolvedLinkException,
       IOException;
-=======
-      throws IOException;
->>>>>>> 95a1f919
 
   /**
    * Get a partial listing of the indicated directory
@@ -923,38 +896,6 @@
    * @param token delegation token
    * @throws IOException
    */
-<<<<<<< HEAD
   public void cancelDelegationToken(Token<DelegationTokenIdentifier> token)
       throws IOException;
-=======
-  public void setTimes(String src, long mtime, long atime) throws IOException;
-  
-  /**
-   * Get a new generation stamp together with an access token for 
-   * a block under construction
-   * 
-   * This method is called only when a client needs to recover a failed
-   * pipeline or set up a pipeline for appending to a block.
-   * 
-   * @param block a block
-   * @param clientName the name of the client
-   * @return a located block with a new generation stamp and an access token
-   * @throws IOException if any error occurs
-   */
-  public LocatedBlock updateBlockForPipeline(Block block, String clientName) 
-  throws IOException;
-
-  /**
-   * Update a pipeline for a block under construction
-   * 
-   * @param clientName the name of the client
-   * @param oldBlock the old block
-   * @param newBlock the new block containing new generation stamp and length
-   * @param newNodes datanodes in the pipeline
-   * @throws IOException if any error occurs
-   */
-  public void updatePipeline(String clientName, Block oldBlock, 
-      Block newBlock, DatanodeID[] newNodes)
-  throws IOException;
->>>>>>> 95a1f919
 }