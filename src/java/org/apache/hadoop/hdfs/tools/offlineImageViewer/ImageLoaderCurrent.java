--- conflicted
+++ resolved
@@ -116,11 +116,7 @@
 class ImageLoaderCurrent implements ImageLoader {
   protected final DateFormat dateFormat = 
                                       new SimpleDateFormat("yyyy-MM-dd HH:mm");
-<<<<<<< HEAD
-  private static int [] versions = {-16, -17, -18, -19, -20};
-=======
   private static int [] versions = {-16, -17, -18, -19, -20, -21, -22, -23, -24};
->>>>>>> 8d93e39e
   private int imageVersion = 0;
 
   /* (non-Javadoc)
