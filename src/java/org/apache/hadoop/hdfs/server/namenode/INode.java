--- conflicted
+++ resolved
@@ -428,31 +428,4 @@
     }
     return len1 - len2;
   }
-<<<<<<< HEAD
-
-  /**
-   * Converts a byte array to a string using UTF8 encoding.
-   */
-  static String bytes2String(byte[] bytes) {
-    try {
-      return new String(bytes, "UTF8");
-    } catch(UnsupportedEncodingException e) {
-      assert false : "UTF8 encoding is not supported ";
-    }
-    return null;
-  }
-
-  /**
-   * Converts a string to a byte array using UTF8 encoding.
-   */
-  static byte[] string2Bytes(String str) {
-    try {
-      return str.getBytes("UTF8");
-    } catch(UnsupportedEncodingException e) {
-      assert false : "UTF8 encoding is not supported ";
-    }
-    return null;
-  }
-=======
->>>>>>> 8d93e39e
 }