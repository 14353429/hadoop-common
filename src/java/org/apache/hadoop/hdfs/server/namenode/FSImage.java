--- conflicted
+++ resolved
@@ -64,11 +64,8 @@
 import org.apache.hadoop.hdfs.server.common.Storage;
 import org.apache.hadoop.hdfs.server.common.StorageInfo;
 import org.apache.hadoop.hdfs.server.common.UpgradeManager;
-<<<<<<< HEAD
 import org.apache.hadoop.hdfs.server.common.Util;
 import static org.apache.hadoop.hdfs.server.common.Util.now;
-=======
->>>>>>> 95a1f919
 import org.apache.hadoop.hdfs.server.common.HdfsConstants.BlockUCState;
 import org.apache.hadoop.hdfs.server.common.HdfsConstants.NamenodeRole;
 import org.apache.hadoop.hdfs.server.common.HdfsConstants.NodeType;
@@ -903,12 +900,9 @@
     return editLog;
   }
 
-  public boolean isConversionNeeded(StorageDirectory sd) throws IOException {
+  public boolean isPreUpgradableLayout(StorageDirectory sd) throws IOException {
     File oldImageDir = new File(sd.getRoot(), "image");
     if (!oldImageDir.exists()) {
-      if(sd.getVersionFile().exists())
-        throw new InconsistentFSStateException(sd.getRoot(),
-            oldImageDir + " does not exist.");
       return false;
     }
     // check the layout version inside the image file
@@ -924,7 +918,7 @@
     }
     return true;
   }
-  
+
   //
   // Atomic move sequence, to recover from interrupted checkpoint
   //
@@ -2217,25 +2211,6 @@
     }
   }
 
-  protected void corruptPreUpgradeStorage(File rootDir) throws IOException {
-    File oldImageDir = new File(rootDir, "image");
-    if (!oldImageDir.exists())
-      if (!oldImageDir.mkdir())
-        throw new IOException("Cannot create directory " + oldImageDir);
-    File oldImage = new File(oldImageDir, "fsimage");
-    if (!oldImage.exists())
-      // recreate old image file to let pre-upgrade versions fail
-      if (!oldImage.createNewFile())
-        throw new IOException("Cannot create file " + oldImage);
-    RandomAccessFile oldFile = new RandomAccessFile(oldImage, "rws");
-    // write new version into old image file
-    try {
-      writeCorruptedData(oldFile);
-    } finally {
-      oldFile.close();
-    }
-  }
-
   private boolean getDistributedUpgradeState() {
     FSNamesystem ns = getFSNamesystem();
     return ns == null ? false : ns.getDistributedUpgradeState();
