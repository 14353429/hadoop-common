/**
 * Licensed to the Apache Software Foundation (ASF) under one
 * or more contributor license agreements.  See the NOTICE file
 * distributed with this work for additional information
 * regarding copyright ownership.  The ASF licenses this file
 * to you under the Apache License, Version 2.0 (the
 * "License"); you may not use this file except in compliance
 * with the License.  You may obtain a copy of the License at
 *
 *     http://www.apache.org/licenses/LICENSE-2.0
 *
 * Unless required by applicable law or agreed to in writing, software
 * distributed under the License is distributed on an "AS IS" BASIS,
 * WITHOUT WARRANTIES OR CONDITIONS OF ANY KIND, either express or implied.
 * See the License for the specific language governing permissions and
 * limitations under the License.
 */
package org.apache.hadoop.conf;

import org.junit.Assert;
import org.junit.Test;

import org.apache.hadoop.mapred.JobConf;
import org.apache.hadoop.mapreduce.MRJobConfig;

public class TestJobConf {

  @Test
  public void testProfileParamsDefaults() {
    JobConf configuration = new JobConf();

    Assert.assertNull(configuration.get(MRJobConfig.TASK_PROFILE_PARAMS));

    String result = configuration.getProfileParams();

    Assert.assertNotNull(result);
    Assert.assertTrue(result.contains("file=%s"));
    Assert.assertTrue(result.startsWith("-agentlib:hprof"));
  }

  @Test
  public void testProfileParamsSetter() {
    JobConf configuration = new JobConf();

    configuration.setProfileParams("test");
    Assert.assertEquals("test", configuration.get(MRJobConfig.TASK_PROFILE_PARAMS));
  }

  @Test
  public void testProfileParamsGetter() {
    JobConf configuration = new JobConf();

    configuration.set(MRJobConfig.TASK_PROFILE_PARAMS, "test");
    Assert.assertEquals("test", configuration.getProfileParams());
  }

  /**
   * Testing mapred.task.maxvmem replacement with new values
   *
   */
  @Test
  public void testMemoryConfigForMapOrReduceTask(){
    JobConf configuration = new JobConf();
    configuration.set(MRJobConfig.MAP_MEMORY_MB,String.valueOf(300));
    configuration.set(MRJobConfig.REDUCE_MEMORY_MB,String.valueOf(300));
    Assert.assertEquals(configuration.getMemoryForMapTask(),300);
    Assert.assertEquals(configuration.getMemoryForReduceTask(),300);

    configuration.set("mapred.task.maxvmem" , String.valueOf(2*1024 * 1024));
    configuration.set(MRJobConfig.MAP_MEMORY_MB,String.valueOf(300));
    configuration.set(MRJobConfig.REDUCE_MEMORY_MB,String.valueOf(300));
    Assert.assertEquals(configuration.getMemoryForMapTask(),2);
    Assert.assertEquals(configuration.getMemoryForReduceTask(),2);

    configuration = new JobConf();
    configuration.set("mapred.task.maxvmem" , "-1");
<<<<<<< HEAD
    configuration.set(JobContext.MAP_MEMORY_MB,String.valueOf(300));
    configuration.set(JobContext.REDUCE_MEMORY_MB,String.valueOf(400));
=======
    configuration.set(MRJobConfig.MAP_MEMORY_MB,String.valueOf(300));
    configuration.set(MRJobConfig.REDUCE_MEMORY_MB,String.valueOf(400));
>>>>>>> 3dabddef
    Assert.assertEquals(configuration.getMemoryForMapTask(), 300);
    Assert.assertEquals(configuration.getMemoryForReduceTask(), 400);

    configuration = new JobConf();
    configuration.set("mapred.task.maxvmem" , String.valueOf(2*1024 * 1024));
    configuration.set(MRJobConfig.MAP_MEMORY_MB,"-1");
    configuration.set(MRJobConfig.REDUCE_MEMORY_MB,"-1");
    Assert.assertEquals(configuration.getMemoryForMapTask(),2);
    Assert.assertEquals(configuration.getMemoryForReduceTask(),2);

    configuration = new JobConf();
    configuration.set("mapred.task.maxvmem" , String.valueOf(-1));
    configuration.set(MRJobConfig.MAP_MEMORY_MB,"-1");
    configuration.set(MRJobConfig.REDUCE_MEMORY_MB,"-1");
    Assert.assertEquals(configuration.getMemoryForMapTask(),-1);
    Assert.assertEquals(configuration.getMemoryForReduceTask(),-1);    

    configuration = new JobConf();
    configuration.set("mapred.task.maxvmem" , String.valueOf(2*1024 * 1024));
<<<<<<< HEAD
    configuration.set(JobContext.MAP_MEMORY_MB, "3");
    configuration.set(JobContext.REDUCE_MEMORY_MB, "3");
=======
    configuration.set(MRJobConfig.MAP_MEMORY_MB, "3");
    configuration.set(MRJobConfig.REDUCE_MEMORY_MB, "3");
>>>>>>> 3dabddef
    Assert.assertEquals(configuration.getMemoryForMapTask(),2);
    Assert.assertEquals(configuration.getMemoryForReduceTask(),2);
    
  }

  /**
   * Test that negative values for MAPRED_TASK_MAXVMEM_PROPERTY cause
   * new configuration keys' values to be used.
   */
  @Test
  public void testNegativeValueForTaskVmem() {
    JobConf configuration = new JobConf();
    
    configuration.set(JobConf.MAPRED_TASK_MAXVMEM_PROPERTY, "-3");
<<<<<<< HEAD
    configuration.set(JobContext.MAP_MEMORY_MB, "4");
    configuration.set(JobContext.REDUCE_MEMORY_MB, "5");
=======
    configuration.set(MRJobConfig.MAP_MEMORY_MB, "4");
    configuration.set(MRJobConfig.REDUCE_MEMORY_MB, "5");
>>>>>>> 3dabddef
    Assert.assertEquals(4, configuration.getMemoryForMapTask());
    Assert.assertEquals(5, configuration.getMemoryForReduceTask());
    
  }
  
  /**
   * Test that negative values for all memory configuration properties causes
   * APIs to disable memory limits
   */
  @Test
  public void testNegativeValuesForMemoryParams() {
    JobConf configuration = new JobConf();
    
    configuration.set(JobConf.MAPRED_TASK_MAXVMEM_PROPERTY, "-4");
<<<<<<< HEAD
    configuration.set(JobContext.MAP_MEMORY_MB, "-5");
    configuration.set(JobContext.REDUCE_MEMORY_MB, "-6");
=======
    configuration.set(MRJobConfig.MAP_MEMORY_MB, "-5");
    configuration.set(MRJobConfig.REDUCE_MEMORY_MB, "-6");
>>>>>>> 3dabddef
    
    Assert.assertEquals(JobConf.DISABLED_MEMORY_LIMIT,
                        configuration.getMemoryForMapTask());
    Assert.assertEquals(JobConf.DISABLED_MEMORY_LIMIT,
                        configuration.getMemoryForReduceTask());
    Assert.assertEquals(JobConf.DISABLED_MEMORY_LIMIT,
                        configuration.getMaxVirtualMemoryForTask());
  }
  
  /**
   *   Test deprecated accessor and mutator method for mapred.task.maxvmem
   */
  @Test
  public void testMaxVirtualMemoryForTask() {
    JobConf configuration = new JobConf();

    //get test case
    configuration.set(MRJobConfig.MAP_MEMORY_MB, String.valueOf(300));
    configuration.set(MRJobConfig.REDUCE_MEMORY_MB, String.valueOf(-1));
    Assert.assertEquals(
      configuration.getMaxVirtualMemoryForTask(), 300 * 1024 * 1024);

    configuration = new JobConf();
    configuration.set(MRJobConfig.MAP_MEMORY_MB, String.valueOf(-1));
    configuration.set(MRJobConfig.REDUCE_MEMORY_MB, String.valueOf(200));
    Assert.assertEquals(
      configuration.getMaxVirtualMemoryForTask(), 200 * 1024 * 1024);

    configuration = new JobConf();
    configuration.set(MRJobConfig.MAP_MEMORY_MB, String.valueOf(-1));
    configuration.set(MRJobConfig.REDUCE_MEMORY_MB, String.valueOf(-1));
    configuration.set("mapred.task.maxvmem", String.valueOf(1 * 1024 * 1024));
    Assert.assertEquals(
      configuration.getMaxVirtualMemoryForTask(), 1 * 1024 * 1024);

    configuration = new JobConf();
    configuration.set("mapred.task.maxvmem", String.valueOf(1 * 1024 * 1024));
    Assert.assertEquals(
      configuration.getMaxVirtualMemoryForTask(), 1 * 1024 * 1024);

    //set test case

    configuration = new JobConf();
    configuration.setMaxVirtualMemoryForTask(2 * 1024 * 1024);
    Assert.assertEquals(configuration.getMemoryForMapTask(), 2);
    Assert.assertEquals(configuration.getMemoryForReduceTask(), 2);

    configuration = new JobConf();   
    configuration.set(MRJobConfig.MAP_MEMORY_MB, String.valueOf(300));
    configuration.set(MRJobConfig.REDUCE_MEMORY_MB, String.valueOf(400));
    configuration.setMaxVirtualMemoryForTask(2 * 1024 * 1024);
    Assert.assertEquals(configuration.getMemoryForMapTask(), 2);
    Assert.assertEquals(configuration.getMemoryForReduceTask(), 2);
    
    
  }
}<|MERGE_RESOLUTION|>--- conflicted
+++ resolved
@@ -74,13 +74,8 @@
 
     configuration = new JobConf();
     configuration.set("mapred.task.maxvmem" , "-1");
-<<<<<<< HEAD
-    configuration.set(JobContext.MAP_MEMORY_MB,String.valueOf(300));
-    configuration.set(JobContext.REDUCE_MEMORY_MB,String.valueOf(400));
-=======
     configuration.set(MRJobConfig.MAP_MEMORY_MB,String.valueOf(300));
     configuration.set(MRJobConfig.REDUCE_MEMORY_MB,String.valueOf(400));
->>>>>>> 3dabddef
     Assert.assertEquals(configuration.getMemoryForMapTask(), 300);
     Assert.assertEquals(configuration.getMemoryForReduceTask(), 400);
 
@@ -100,13 +95,8 @@
 
     configuration = new JobConf();
     configuration.set("mapred.task.maxvmem" , String.valueOf(2*1024 * 1024));
-<<<<<<< HEAD
-    configuration.set(JobContext.MAP_MEMORY_MB, "3");
-    configuration.set(JobContext.REDUCE_MEMORY_MB, "3");
-=======
     configuration.set(MRJobConfig.MAP_MEMORY_MB, "3");
     configuration.set(MRJobConfig.REDUCE_MEMORY_MB, "3");
->>>>>>> 3dabddef
     Assert.assertEquals(configuration.getMemoryForMapTask(),2);
     Assert.assertEquals(configuration.getMemoryForReduceTask(),2);
     
@@ -121,13 +111,8 @@
     JobConf configuration = new JobConf();
     
     configuration.set(JobConf.MAPRED_TASK_MAXVMEM_PROPERTY, "-3");
-<<<<<<< HEAD
-    configuration.set(JobContext.MAP_MEMORY_MB, "4");
-    configuration.set(JobContext.REDUCE_MEMORY_MB, "5");
-=======
     configuration.set(MRJobConfig.MAP_MEMORY_MB, "4");
     configuration.set(MRJobConfig.REDUCE_MEMORY_MB, "5");
->>>>>>> 3dabddef
     Assert.assertEquals(4, configuration.getMemoryForMapTask());
     Assert.assertEquals(5, configuration.getMemoryForReduceTask());
     
@@ -142,13 +127,8 @@
     JobConf configuration = new JobConf();
     
     configuration.set(JobConf.MAPRED_TASK_MAXVMEM_PROPERTY, "-4");
-<<<<<<< HEAD
-    configuration.set(JobContext.MAP_MEMORY_MB, "-5");
-    configuration.set(JobContext.REDUCE_MEMORY_MB, "-6");
-=======
     configuration.set(MRJobConfig.MAP_MEMORY_MB, "-5");
     configuration.set(MRJobConfig.REDUCE_MEMORY_MB, "-6");
->>>>>>> 3dabddef
     
     Assert.assertEquals(JobConf.DISABLED_MEMORY_LIMIT,
                         configuration.getMemoryForMapTask());
