--- conflicted
+++ resolved
@@ -35,10 +35,7 @@
 import org.apache.hadoop.fs.FileStatus;
 import org.apache.hadoop.fs.FileSystem;
 import org.apache.hadoop.fs.FsServerDefaults;
-<<<<<<< HEAD
 import org.apache.hadoop.fs.ParentNotDirectoryException;
-=======
->>>>>>> 95a1f919
 import org.apache.hadoop.fs.Path;
 import org.apache.hadoop.fs.permission.FsPermission;
 import org.apache.hadoop.hdfs.protocol.Block;
@@ -128,38 +125,7 @@
   }
 
   /**
-<<<<<<< HEAD
    * Test if file creation and disk space consumption works right
-=======
-   * Test that server default values can be retrieved on the client side
-   */
-  public void testServerDefaults() throws IOException {
-    Configuration conf = new Configuration();
-    conf.setLong("dfs.block.size", FSConstants.DEFAULT_BLOCK_SIZE);
-    conf.setInt("io.bytes.per.checksum", FSConstants.DEFAULT_BYTES_PER_CHECKSUM);
-    conf.setInt("dfs.write.packet.size", FSConstants.DEFAULT_WRITE_PACKET_SIZE);
-    conf.setInt("dfs.replication", FSConstants.DEFAULT_REPLICATION_FACTOR + 1);
-    conf.setInt("io.file.buffer.size", FSConstants.DEFAULT_FILE_BUFFER_SIZE);
-    MiniDFSCluster cluster = new MiniDFSCluster(conf,
-        FSConstants.DEFAULT_REPLICATION_FACTOR + 1, true, null);
-    cluster.waitActive();
-    FileSystem fs = cluster.getFileSystem();
-    try {
-      FsServerDefaults serverDefaults = fs.getServerDefaults();
-      assertEquals(FSConstants.DEFAULT_BLOCK_SIZE, serverDefaults.getBlockSize());
-      assertEquals(FSConstants.DEFAULT_BYTES_PER_CHECKSUM, serverDefaults.getBytesPerChecksum());
-      assertEquals(FSConstants.DEFAULT_WRITE_PACKET_SIZE, serverDefaults.getWritePacketSize());
-      assertEquals(FSConstants.DEFAULT_REPLICATION_FACTOR + 1, serverDefaults.getReplication());
-      assertEquals(FSConstants.DEFAULT_FILE_BUFFER_SIZE, serverDefaults.getFileBufferSize());
-    } finally {
-      fs.close();
-      cluster.shutdown();
-    }
-  }
-
-  /**
-   * Test that file data becomes available before file is closed.
->>>>>>> 95a1f919
    */
   public void testFileCreation() throws IOException {
     Configuration conf = new HdfsConfiguration();
@@ -405,11 +371,7 @@
 
       // add one block to the file
       LocatedBlock location = client.getNamenode().addBlock(file1.toString(), 
-<<<<<<< HEAD
           client.clientName, null, null);
-=======
-          client.clientName, null);
->>>>>>> 95a1f919
       System.out.println("testFileCreationError2: "
           + "Added block " + location.getBlock());
 
@@ -670,7 +632,8 @@
           expectedException != null
               && expectedException instanceof FileNotFoundException);
 
-      EnumSet<CreateFlag> overwriteFlag = EnumSet.of(CreateFlag.OVERWRITE);
+      EnumSet<CreateFlag> overwriteFlag = 
+        EnumSet.of(CreateFlag.CREATE, CreateFlag.OVERWRITE);
       // Overwrite a file in root dir, should succeed
       out = createNonRecursive(fs, path, 1, overwriteFlag);
       out.close();
@@ -703,91 +666,6 @@
       cluster.shutdown();
     }
   }
-<<<<<<< HEAD
-=======
-  
-  /**
-   * Test file creation using createNonRecursive().
-   */
-  public void testFileCreationNonRecursive() throws IOException {
-    Configuration conf = new Configuration();
-    if (simulatedStorage) {
-      conf.setBoolean(SimulatedFSDataset.CONFIG_PROPERTY_SIMULATED, true);
-    }
-    MiniDFSCluster cluster = new MiniDFSCluster(conf, 1, true, null);
-    FileSystem fs = cluster.getFileSystem();
-    final Path path = new Path("/" + System.currentTimeMillis()
-        + "-testFileCreationNonRecursive");
-    FSDataOutputStream out = null;
-
-    try {
-      IOException expectedException = null;
-      final String nonExistDir = "/non-exist-" + System.currentTimeMillis();
-
-      fs.delete(new Path(nonExistDir), true);
-      EnumSet<CreateFlag> createFlag = EnumSet.of(CreateFlag.CREATE);
-      // Create a new file in root dir, should succeed
-      out = createNonRecursive(fs, path, 1, createFlag);
-      out.close();
-      // Create a file when parent dir exists as file, should fail
-      expectedException = null;
-      try {
-        createNonRecursive(fs, new Path(path, "Create"), 1, createFlag);
-      } catch (IOException e) {
-        expectedException = e;
-      }
-      assertTrue("Create a file when parent directory exists as a file"
-          + " should throw FileAlreadyExistsException ",
-          expectedException != null
-              && expectedException instanceof FileAlreadyExistsException);
-      fs.delete(path, true);
-      // Create a file in a non-exist directory, should fail
-      final Path path2 = new Path(nonExistDir + "/testCreateNonRecursive");
-      expectedException = null;
-      try {
-        createNonRecursive(fs, path2, 1, createFlag);
-      } catch (IOException e) {
-        expectedException = e;
-      }
-      assertTrue("Create a file in a non-exist dir using"
-          + " createNonRecursive() should throw FileNotFoundException ",
-          expectedException != null
-              && expectedException instanceof FileNotFoundException);
-
-      EnumSet<CreateFlag> overwriteFlag = EnumSet.of(CreateFlag.OVERWRITE);
-      // Overwrite a file in root dir, should succeed
-      out = createNonRecursive(fs, path, 1, overwriteFlag);
-      out.close();
-      // Overwrite a file when parent dir exists as file, should fail
-      expectedException = null;
-      try {
-        createNonRecursive(fs, new Path(path, "Overwrite"), 1, overwriteFlag);
-      } catch (IOException e) {
-        expectedException = e;
-      }
-      assertTrue("Overwrite a file when parent directory exists as a file"
-          + " should throw FileAlreadyExistsException ",
-          expectedException != null
-              && expectedException instanceof FileAlreadyExistsException);
-      fs.delete(path, true);
-      // Overwrite a file in a non-exist directory, should fail
-      final Path path3 = new Path(nonExistDir + "/testOverwriteNonRecursive");
-      expectedException = null;
-      try {
-        createNonRecursive(fs, path3, 1, overwriteFlag);
-      } catch (IOException e) {
-        expectedException = e;
-      }
-      assertTrue("Overwrite a file in a non-exist dir using"
-          + " createNonRecursive() should throw FileNotFoundException ",
-          expectedException != null
-              && expectedException instanceof FileNotFoundException);
-    } finally {
-      fs.close();
-      cluster.shutdown();
-    }
-  }
->>>>>>> 95a1f919
 
   // creates a file using DistributedFileSystem.createNonRecursive()
   static FSDataOutputStream createNonRecursive(FileSystem fs, Path name,
@@ -797,18 +675,6 @@
     FSDataOutputStream stm = ((DistributedFileSystem) fs).createNonRecursive(
         name, FsPermission.getDefault(), flag, fs.getConf().getInt(
             "io.file.buffer.size", 4096), (short) repl, (long) blockSize, null);
-<<<<<<< HEAD
-=======
-    return stm;
-  }
-  
-  // creates a file with the flag api
-  static FSDataOutputStream createFileWithFlag(FileSystem fileSys, Path name, int repl, EnumSet<CreateFlag> flag)
-    throws IOException {
-    System.out.println("createFile: Created " + name + " with " + repl + " replica.");
-    FSDataOutputStream stm = fileSys.create(name, FsPermission.getDefault(), flag, 
-                                            fileSys.getConf().getInt("io.file.buffer.size", 4096),(short)repl, (long)blockSize, null);
->>>>>>> 95a1f919
     return stm;
   }
   
