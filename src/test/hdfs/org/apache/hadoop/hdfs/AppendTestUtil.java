/**
 * Licensed to the Apache Software Foundation (ASF) under one
 * or more contributor license agreements.  See the NOTICE file
 * distributed with this work for additional information
 * regarding copyright ownership.  The ASF licenses this file
 * to you under the Apache License, Version 2.0 (the
 * "License"); you may not use this file except in compliance
 * with the License.  You may obtain a copy of the License at
 *
 *     http://www.apache.org/licenses/LICENSE-2.0
 *
 * Unless required by applicable law or agreed to in writing, software
 * distributed under the License is distributed on an "AS IS" BASIS,
 * WITHOUT WARRANTIES OR CONDITIONS OF ANY KIND, either express or implied.
 * See the License for the specific language governing permissions and
 * limitations under the License.
 */
package org.apache.hadoop.hdfs;

import java.io.IOException;
import java.io.InputStream;
import java.io.OutputStream;
import java.util.Random;

import junit.framework.TestCase;
import junit.framework.Assert;

import org.apache.commons.logging.Log;
import org.apache.commons.logging.LogFactory;
import org.apache.hadoop.conf.Configuration;
import org.apache.hadoop.fs.*;
import org.apache.hadoop.security.UserGroupInformation;
import org.apache.hadoop.hdfs.HdfsConfiguration;

/** Utilities for append-related tests */ 
public class AppendTestUtil {
  /** For specifying the random number generator seed,
   *  change the following value:
   */
  static final Long RANDOM_NUMBER_GENERATOR_SEED = null;

  static final Log LOG = LogFactory.getLog(AppendTestUtil.class);

  private static final Random SEED = new Random();
  static {
    final long seed = RANDOM_NUMBER_GENERATOR_SEED == null?
        SEED.nextLong(): RANDOM_NUMBER_GENERATOR_SEED;
    LOG.info("seed=" + seed);
    SEED.setSeed(seed);
  }

  private static final ThreadLocal<Random> RANDOM = new ThreadLocal<Random>() {
    protected Random initialValue() {
      final Random r =  new Random();
      synchronized(SEED) { 
        final long seed = SEED.nextLong();
        r.setSeed(seed);
        LOG.info(Thread.currentThread().getName() + ": seed=" + seed);
      }
      return r;
    }
  };
  static final int BLOCK_SIZE = 1024;
  static final int NUM_BLOCKS = 10;
  static final int FILE_SIZE = NUM_BLOCKS * BLOCK_SIZE + 1;
  static long seed = -1;

  static int nextInt() {return RANDOM.get().nextInt();}
  static int nextInt(int n) {return RANDOM.get().nextInt(n);}
  static int nextLong() {return RANDOM.get().nextInt();}

  static byte[] randomBytes(long seed, int size) {
    LOG.info("seed=" + seed + ", size=" + size);
    final byte[] b = new byte[size];
    final Random rand = new Random(seed);
    rand.nextBytes(b);
    return b;
  }

  static void sleep(long ms) {
    try {
      Thread.sleep(ms);
    } catch (InterruptedException e) {
      LOG.info("ms=" + ms, e);
    }
  }
  
  /**
   * Returns the reference to a new instance of FileSystem created 
   * with different user name
   * @param conf current Configuration
   * @return FileSystem instance
   * @throws IOException
<<<<<<< HEAD
   */
  public static FileSystem createHdfsWithDifferentUsername(Configuration conf
      ) throws IOException {
    Configuration conf2 = new HdfsConfiguration(conf);
    String username = UserGroupInformation.getCurrentUGI().getUserName()+"_XXX";
    UnixUserGroupInformation.saveToConf(conf2,
        UnixUserGroupInformation.UGI_PROPERTY_NAME,
        new UnixUserGroupInformation(username, new String[]{"supergroup"}));
    return FileSystem.get(conf2);
=======
   * @throws InterruptedException 
   */
  public static FileSystem createHdfsWithDifferentUsername(final Configuration conf
      ) throws IOException, InterruptedException {
    String username = UserGroupInformation.getCurrentUser().getShortUserName()+"_XXX";
    UserGroupInformation ugi = 
      UserGroupInformation.createUserForTesting(username, new String[]{"supergroup"});
    
    return DFSTestUtil.getFileSystemAs(ugi, conf);
>>>>>>> 8d93e39e
  }

  static void write(OutputStream out, int offset, int length) throws IOException {
    final byte[] bytes = new byte[length];
    for(int i = 0; i < length; i++) {
      bytes[i] = (byte)(offset + i);
    }
    out.write(bytes);
  }
  
  static void check(FileSystem fs, Path p, long length) throws IOException {
    int i = -1;
    try {
      final FileStatus status = fs.getFileStatus(p);
      TestCase.assertEquals(length, status.getLen());
      InputStream in = fs.open(p);
      for(i++; i < length; i++) {
        TestCase.assertEquals((byte)i, (byte)in.read());  
      }
      i = -(int)length;
      TestCase.assertEquals(-1, in.read()); //EOF  
      in.close();
    } catch(IOException ioe) {
      throw new IOException("p=" + p + ", length=" + length + ", i=" + i, ioe);
    }
  }

  /**
   *  create a buffer that contains the entire test file data.
   */
  static byte[] initBuffer(int size) {
    if (seed == -1)
      seed = nextLong();
    return randomBytes(seed, size);
  }

  /**
   *  Creates a file but does not close it
   *  Make sure to call close() on the returned stream
   *  @throws IOException an exception might be thrown
   */
  public static FSDataOutputStream createFile(FileSystem fileSys, Path name, int repl)
      throws IOException {
    return fileSys.create(name, true,
        fileSys.getConf().getInt("io.file.buffer.size", 4096),
        (short) repl, (long) BLOCK_SIZE);
  }

  /**
   *  Compare the content of a file created from FileSystem and Path with
   *  the specified byte[] buffer's content
   *  @throws IOException an exception might be thrown
   */
  public static void checkFullFile(FileSystem fs, Path name, int len,
                            final byte[] compareContent, String message) throws IOException {
    FSDataInputStream stm = fs.open(name);
    byte[] actual = new byte[len];
    stm.readFully(0, actual);
    checkData(actual, 0, compareContent, message);
    stm.close();
  }

  private static void checkData(final byte[] actual, int from,
                                final byte[] expected, String message) {
    for (int idx = 0; idx < actual.length; idx++) {
      Assert.assertEquals(message+" byte "+(from+idx)+" differs. expected "+
                   expected[from+idx]+" actual "+actual[idx],
                   expected[from+idx], actual[idx]);
      actual[idx] = 0;
    }
  }
}<|MERGE_RESOLUTION|>--- conflicted
+++ resolved
@@ -30,7 +30,6 @@
 import org.apache.hadoop.conf.Configuration;
 import org.apache.hadoop.fs.*;
 import org.apache.hadoop.security.UserGroupInformation;
-import org.apache.hadoop.hdfs.HdfsConfiguration;
 
 /** Utilities for append-related tests */ 
 public class AppendTestUtil {
@@ -91,17 +90,6 @@
    * @param conf current Configuration
    * @return FileSystem instance
    * @throws IOException
-<<<<<<< HEAD
-   */
-  public static FileSystem createHdfsWithDifferentUsername(Configuration conf
-      ) throws IOException {
-    Configuration conf2 = new HdfsConfiguration(conf);
-    String username = UserGroupInformation.getCurrentUGI().getUserName()+"_XXX";
-    UnixUserGroupInformation.saveToConf(conf2,
-        UnixUserGroupInformation.UGI_PROPERTY_NAME,
-        new UnixUserGroupInformation(username, new String[]{"supergroup"}));
-    return FileSystem.get(conf2);
-=======
    * @throws InterruptedException 
    */
   public static FileSystem createHdfsWithDifferentUsername(final Configuration conf
@@ -111,7 +99,6 @@
       UserGroupInformation.createUserForTesting(username, new String[]{"supergroup"});
     
     return DFSTestUtil.getFileSystemAs(ugi, conf);
->>>>>>> 8d93e39e
   }
 
   static void write(OutputStream out, int offset, int length) throws IOException {
